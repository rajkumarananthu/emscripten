# coding=utf-8

from __future__ import print_function
import multiprocessing, os, pipes, re, shutil, subprocess, sys
import itertools
import glob
import tools.shared
from tools.shared import *
from runner import RunnerCore, path_from_root, get_zlib_library, get_bullet_library
import tools.line_endings

class temp_directory(object):
  def __enter__(self):
    self.directory = tempfile.mkdtemp(prefix='emsripten_temp_', dir=TEMP_DIR)
    self.prev_cwd = os.getcwd()
    os.chdir(self.directory)
    return self.directory

  def __exit__(self, type, value, traceback):
      os.chdir(self.prev_cwd) # On Windows, we can't have CWD in the directory we're deleting
      try_delete(self.directory)

class clean_write_access_to_canonical_temp_dir(object):
  def __init__(self, dir=CANONICAL_TEMP_DIR):
    self.canonical_temp_dir = dir

  def clean_emcc_files_in_temp_dir(self):
    for x in os.listdir(self.canonical_temp_dir):
      if x.startswith('emcc-') or x.startswith('a.out'):
        os.unlink(os.path.join(self.canonical_temp_dir, x))

  def __enter__(self):
    self.CANONICAL_TEMP_DIR_exists = os.path.exists(self.canonical_temp_dir)
    if not self.CANONICAL_TEMP_DIR_exists:
      os.makedirs(self.canonical_temp_dir)
    else:
      # Delete earlier files in the canonical temp directory so that
      # previous leftover files don't have a possibility of confusing
      # the test result e.g. on failure of the actual task
      self.clean_emcc_files_in_temp_dir()

  def __exit__(self, type, value, traceback):
    if not self.CANONICAL_TEMP_DIR_exists:
      try_delete(self.canonical_temp_dir)
      pass
    else:
      self.clean_emcc_files_in_temp_dir()

class other(RunnerCore):
  # Utility to run a simple test in this suite. This receives a directory which
  # should contain a test.cpp and test.out files, compiles the cpp, and runs it
  # to verify the output, with optional compile and run arguments.
  # TODO: use in more places
  def do_other_test(self, dirname, emcc_args=[], run_args=[]):
    shutil.copyfile(path_from_root('tests', dirname, 'test.cpp'), 'test.cpp')
    run_process([PYTHON, EMCC, 'test.cpp'] + emcc_args)
    expected = open(path_from_root('tests', dirname, 'test.out')).read()
    seen = run_js('a.out.js', args=run_args) + '\n'
    self.assertContained(expected, seen)

  def test_emcc_v(self):
    for compiler in [EMCC, EMXX]:
      # -v, without input files
      output = run_process([PYTHON, compiler, '-v'], stdout=PIPE, stderr=PIPE)
      self.assertContained('''clang version %s''' % expected_llvm_version(), output.stderr.replace('\r', ''), output.stderr.replace('\r', ''))
      self.assertContained('''GNU''', output.stdout)
      self.assertNotContained('this is dangerous', output.stdout)
      self.assertNotContained('this is dangerous', output.stderr)

  def test_emcc_python_version(self):
    env = os.environ.copy()
    env['EMSCRIPTEN_ALLOW_NEWER_PYTHON'] = '1'

    for version in [2, 3]:
      py = ["py", '-%s' % version] if WINDOWS else ["python%s" % version]
      try:
        output = run_process(py + ['--version'], stdout=PIPE, stderr=PIPE)
        print("python%s" % version)
      except:
        print("python%s does not exist, skipping" % version)
        continue

      # Python 2 emits its version in stderr
      major = int((output.stdout if output.stdout else output.stderr)[7])

      output = run_process(py + [path_from_root('emcc'), '--version'], stdout=PIPE, stderr=PIPE, env=env).stderr
      expected_call = 'Running on Python %s which is not officially supported yet' % major
      # we currently support python 2 and 3 officially
      assert expected_call not in output
      assert output == '', output

  def test_emcc_1(self):
    for compiler in [EMCC, EMXX]:
      shortcompiler = os.path.basename(compiler)
      suffix = '.c' if compiler == EMCC else '.cpp'

      # --version
      output = run_process([PYTHON, compiler, '--version'], stdout=PIPE, stderr=PIPE)
      output = output.stdout.replace('\r', '')
      self.assertContained('''emcc (Emscripten gcc/clang-like replacement)''', output)
      self.assertContained('''Copyright (C) 2014 the Emscripten authors (see AUTHORS.txt)
This is free and open source software under the MIT license.
There is NO warranty; not even for MERCHANTABILITY or FITNESS FOR A PARTICULAR PURPOSE.
''', output)

      # --help
      output = run_process([PYTHON, compiler, '--help'], stdout=PIPE, stderr=PIPE)
      self.assertContained('Display this information', output.stdout)
      self.assertContained('Most clang options will work', output.stdout)

      # -dumpmachine
      output = run_process([PYTHON, compiler, '-dumpmachine'], stdout=PIPE, stderr=PIPE)
      self.assertContained(get_llvm_target(), output.stdout)

      # -dumpversion
      output = run_process([PYTHON, compiler, '-dumpversion'], stdout=PIPE, stderr=PIPE)
      self.assertEqual(EMSCRIPTEN_VERSION + os.linesep, output.stdout, 'results should be identical')

      # emcc src.cpp ==> writes a.out.js and a.out.wasm
      self.clear()
      output = run_process([PYTHON, compiler, path_from_root('tests', 'hello_world' + suffix)], stdout=PIPE, stderr=PIPE)
      assert len(output.stdout) == 0, output.stdout
      assert os.path.exists('a.out.js'), output.stdout + '\n' + output.stderr
      assert os.path.exists('a.out.wasm'), output.stdout + '\n' + output.stderr
      self.assertContained('hello, world!', run_js('a.out.js'))

      # properly report source code errors, and stop there
      self.clear()
      assert not os.path.exists('a.out.js')
      process = run_process([PYTHON, compiler, path_from_root('tests', 'hello_world_error' + suffix)], stdout=PIPE, stderr=PIPE, check=False)
      assert not os.path.exists('a.out.js'), 'compilation failed, so no output file is expected'
      assert len(process.stdout) == 0, process.stdout
      assert process.returncode is not 0, 'Failed compilation must return a nonzero error code!'
      self.assertNotContained('IOError', process.stderr) # no python stack
      self.assertNotContained('Traceback', process.stderr) # no python stack
      self.assertContained('error: invalid preprocessing directive', process.stderr)
      self.assertContained(["error: use of undeclared identifier 'cheez", "error: unknown type name 'cheez'"], process.stderr)
      self.assertContained('errors generated', process.stderr)
      assert 'compiler frontend failed to generate LLVM bitcode, halting' in process.stderr.split('errors generated.')[1]

  def test_emcc_2(self):
    for compiler in [EMCC, EMXX]:
      shortcompiler = os.path.basename(compiler)
      suffix = '.c' if compiler == EMCC else '.cpp'

      # emcc src.cpp -c    and   emcc src.cpp -o src.[o|bc] ==> should give a .bc file
      #      regression check: -o js should create "js", with bitcode content
      for args in [['-c'], ['-o', 'src.o'], ['-o', 'src.bc'], ['-o', 'src.so'], ['-o', 'js'], ['-O1', '-c', '-o', '/dev/null'], ['-O1', '-o', '/dev/null']]:
        print('-c stuff', args)
        if '/dev/null' in args and WINDOWS:
          print('skip because windows')
          continue
        target = args[1] if len(args) == 2 else 'hello_world.o'
        self.clear()
        proc = Popen([PYTHON, compiler, path_from_root('tests', 'hello_world' + suffix)] + args, stdout=PIPE, stderr=PIPE)
        proc.communicate()
        assert proc.returncode == 0, [proc.returncode, args]
        if args[-1] == '/dev/null':
          print('(no output)')
          continue
        syms = Building.llvm_nm(target)
        assert len(syms.defs) == 1 and 'main' in syms.defs, 'Failed to generate valid bitcode'
        if target == 'js': # make sure emcc can recognize the target as a bitcode file
          shutil.move(target, target + '.bc')
          target += '.bc'
        output = run_process([PYTHON, compiler, target, '-o', target + '.js'], stdout = PIPE, stderr = PIPE)
        assert len(output.stdout) == 0, output.stdout
        assert os.path.exists(target + '.js'), 'Expected %s to exist since args are %s : %s' % (target + '.js', str(args), output.stdout + '\n' + output.stderr)
        self.assertContained('hello, world!', run_js(target + '.js'))

  def test_emcc_3(self):
    for compiler in [EMCC, EMXX]:
      shortcompiler = os.path.basename(compiler)
      suffix = '.c' if compiler == EMCC else '.cpp'

      # handle singleton archives
      self.clear()
      Popen([PYTHON, compiler, path_from_root('tests', 'hello_world' + suffix), '-o', 'a.bc'], stdout=PIPE, stderr=PIPE).communicate()
      Popen([LLVM_AR, 'r', 'a.a', 'a.bc'], stdout=PIPE, stderr=PIPE).communicate()
      assert os.path.exists('a.a')
      output = run_process([PYTHON, compiler, 'a.a'])
      assert os.path.exists('a.out.js'), output
      self.assertContained('hello, world!', run_js('a.out.js'))

      # emcc src.ll ==> generates .js
      self.clear()
      output = run_process([PYTHON, compiler, path_from_root('tests', 'hello_world.ll')], stdout=PIPE, stderr=PIPE)
      assert len(output.stdout) == 0, output.stdout
      assert os.path.exists('a.out.js'), output.stdout + '\n' + output.stderr
      self.assertContained('hello, world!', run_js('a.out.js'))

      # emcc [..] -o [path] ==> should work with absolute paths
      try:
        for path in [os.path.abspath(os.path.join('..', 'file1.js')), os.path.join('b_dir', 'file2.js')]:
          print(path)
          self.clear(in_curr=True)
          os.chdir(self.get_dir())
          if not os.path.exists('a_dir'): os.mkdir('a_dir')
          os.chdir('a_dir')
          if not os.path.exists('b_dir'): os.mkdir('b_dir')
          # use single file so we don't have more files to clean up
          output = run_process([PYTHON, compiler, path_from_root('tests', 'hello_world.ll'), '-o', path, '-s', 'SINGLE_FILE=1'], stdout=PIPE, stderr=PIPE)
          print(output)
          assert os.path.exists(path), path + ' does not exist; ' + output.stdout + '\n' + output.stderr
          last = os.getcwd()
          os.chdir(os.path.dirname(path))
          self.assertContained('hello, world!', run_js(os.path.basename(path)))
          os.chdir(last)
          try_delete(path)
      finally:
        os.chdir(self.get_dir())
      self.clear()

  def test_emcc_4(self):
    for compiler in [EMCC, EMXX]:
      shortcompiler = os.path.basename(compiler)
      suffix = '.c' if compiler == EMCC else '.cpp'

      # Optimization: emcc src.cpp -o something.js [-Ox]. -O0 is the same as not specifying any optimization setting
      for params, opt_level, bc_params, closure, has_malloc in [ # bc params are used after compiling to bitcode
        (['-o', 'something.js'],                          0, None, 0, 1),
        (['-o', 'something.js', '-O0'],                   0, None, 0, 0),
        (['-o', 'something.js', '-O1'],                   1, None, 0, 0),
        (['-o', 'something.js', '-O1', '-g'],             1, None, 0, 0), # no closure since debug
        (['-o', 'something.js', '-O2'],                   2, None, 0, 1),
        (['-o', 'something.js', '-O2', '-g'],             2, None, 0, 0),
        (['-o', 'something.js', '-Os'],                   2, None, 0, 1),
        (['-o', 'something.js', '-O3'],                   3, None, 0, 1),
        # and, test compiling to bitcode first
        (['-o', 'something.bc'], 0, [],      0, 0),
        (['-o', 'something.bc', '-O0'], 0, [], 0, 0),
        (['-o', 'something.bc', '-O1'], 1, ['-O1'], 0, 0),
        (['-o', 'something.bc', '-O2'], 2, ['-O2'], 0, 0),
        (['-o', 'something.bc', '-O3'], 3, ['-O3'], 0, 0),
        (['-O1', '-o', 'something.bc'], 1, [], 0, 0),
        # non-wasm
        (['-s', 'WASM=0', '-o', 'something.js'],                          0, None, 0, 1),
        (['-s', 'WASM=0', '-o', 'something.js', '-O0'],                   0, None, 0, 0),
        (['-s', 'WASM=0', '-o', 'something.js', '-O1'],                   1, None, 0, 0),
        (['-s', 'WASM=0', '-o', 'something.js', '-O1', '-g'],             1, None, 0, 0), # no closure since debug
        (['-s', 'WASM=0', '-o', 'something.js', '-O2'],                   2, None, 0, 1),
        (['-s', 'WASM=0', '-o', 'something.js', '-O2', '-g'],             2, None, 0, 0),
        (['-s', 'WASM=0', '-o', 'something.js', '-Os'],                   2, None, 0, 1),
        (['-s', 'WASM=0', '-o', 'something.js', '-O3'],                   3, None, 0, 1),
        # and, test compiling to bitcode first
        (['-s', 'WASM=0', '-o', 'something.bc'],        0, ['-s', 'WASM=0'],        0, 0),
        (['-s', 'WASM=0', '-o', 'something.bc', '-O0'], 0, ['-s', 'WASM=0'],        0, 0),
        (['-s', 'WASM=0', '-o', 'something.bc', '-O1'], 1, ['-s', 'WASM=0', '-O1'], 0, 0),
        (['-s', 'WASM=0', '-o', 'something.bc', '-O2'], 2, ['-s', 'WASM=0', '-O2'], 0, 0),
        (['-s', 'WASM=0', '-o', 'something.bc', '-O3'], 3, ['-s', 'WASM=0', '-O3'], 0, 0),
        (['-s', 'WASM=0', '-O1', '-o', 'something.bc'], 1, ['-s', 'WASM=0'],        0, 0),
      ]:
        print(params, opt_level, bc_params, closure, has_malloc)
        self.clear()
        keep_debug = '-g' in params
        args = [PYTHON, compiler, path_from_root('tests', 'hello_world_loop' + ('_malloc' if has_malloc else '') + '.cpp')] + params
        print('..', args)
        output = run_process(args, stdout=PIPE, stderr=PIPE)
        assert len(output.stdout) == 0, output.stdout
        if bc_params is not None:
          assert os.path.exists('something.bc'), output.stderr
          bc_args = [PYTHON, compiler, 'something.bc', '-o', 'something.js'] + bc_params
          print('....', bc_args)
          output = run_process(bc_args, stdout=PIPE, stderr=PIPE)
        assert os.path.exists('something.js'), output.stderr
        self.assertContained('hello, world!', run_js('something.js'))

        # Verify optimization level etc. in the generated code
        # XXX these are quite sensitive, and will need updating when code generation changes
        generated = open('something.js').read()
        main = self.get_func(generated, '_main') if 'function _main' in generated else generated
        assert 'new Uint16Array' in generated and 'new Uint32Array' in generated, 'typed arrays 2 should be used by default'
        assert 'SAFE_HEAP' not in generated, 'safe heap should not be used by default'
        assert ': while(' not in main, 'when relooping we also js-optimize, so there should be no labelled whiles'
        if closure:
          if opt_level == 0: assert '._main =' in generated, 'closure compiler should have been run'
          elif opt_level >= 1: assert '._main=' in generated, 'closure compiler should have been run (and output should be minified)'
        else:
          # closure has not been run, we can do some additional checks. TODO: figure out how to do these even with closure
          assert '._main = ' not in generated, 'closure compiler should not have been run'
          if keep_debug:
            assert ('switch (label)' in generated or 'switch (label | 0)' in generated) == (opt_level <= 0), 'relooping should be in opt >= 1'
            assert ('assert(STACKTOP < STACK_MAX' in generated) == (opt_level == 0), 'assertions should be in opt == 0'
          if 'WASM=0' in params:
            if opt_level >= 2 and '-g' in params:
              assert re.search('HEAP8\[\$?\w+ ?\+ ?\(+\$?\w+ ?', generated) or re.search('HEAP8\[HEAP32\[', generated) or re.search('[i$]\d+ & ~\(1 << [i$]\d+\)', generated), 'eliminator should create compound expressions, and fewer one-time vars' # also in -O1, but easier to test in -O2
            if opt_level == 0 or '-g' in params: assert 'function _main() {' in generated or 'function _main(){' in generated, 'Should be unminified'
            elif opt_level >= 2: assert ('function _main(){' in generated or '"use asm";var a=' in generated), 'Should be whitespace-minified'

  def test_emcc_5(self):
    for compiler in [EMCC, EMXX]:
      shortcompiler = os.path.basename(compiler)
      suffix = '.c' if compiler == EMCC else '.cpp'

      # asm.js optimization levels
      for params, test, text in [
        (['-O2'], lambda generated: 'function addRunDependency' in generated, 'shell has unminified utilities'),
        (['-O2', '--closure', '1'], lambda generated: 'function addRunDependency' not in generated and ';function' in generated, 'closure minifies the shell, removes whitespace'),
        (['-O2', '--closure', '1', '-g1'], lambda generated: 'function addRunDependency' not in generated and ';function' not in generated, 'closure minifies the shell, -g1 makes it keep whitespace'),
        (['-O2'], lambda generated: 'var b=0' in generated and not 'function _main' in generated, 'registerize/minify is run by default in -O2'),
        (['-O2', '--minify', '0'], lambda generated: 'var b = 0' in generated and not 'function _main' in generated, 'minify is cancelled, but not registerize'),
        (['-O2', '--js-opts', '0'], lambda generated: 'var b=0' not in generated and 'var b = 0' not in generated and 'function _main' in generated, 'js opts are cancelled'),
        (['-O2', '-g'], lambda generated: 'var b=0' not in generated and 'var b = 0' not in generated and 'function _main' in generated, 'registerize/minify is cancelled by -g'),
        (['-O2', '-g0'], lambda generated: 'var b=0'   in generated and not 'function _main' in generated, 'registerize/minify is run by default in -O2 -g0'),
        (['-O2', '-g1'], lambda generated: 'var b = 0' in generated and not 'function _main' in generated, 'compress is cancelled by -g1'),
        (['-O2', '-g2'], lambda generated: ('var b = 0' in generated or 'var i1 = 0' in generated) and 'function _main' in generated, 'minify is cancelled by -g2'),
        (['-O2', '-g3'], lambda generated: 'var b=0' not in generated and 'var b = 0' not in generated and 'function _main' in generated, 'registerize is cancelled by -g3'),
        (['-O2', '--profiling'], lambda generated: ('var b = 0' in generated or 'var i1 = 0' in generated) and 'function _main' in generated, 'similar to -g2'),
        (['-O2', '-profiling'],  lambda generated: ('var b = 0' in generated or 'var i1 = 0' in generated) and 'function _main' in generated, 'similar to -g2'),
        (['-O2', '--profiling-funcs'], lambda generated: 'var b=0' in generated and '"use asm";var a=' in generated and 'function _main' in generated, 'very minified, but retain function names'),
        (['-O2', '-profiling-funcs'],  lambda generated: 'var b=0' in generated and '"use asm";var a=' in generated and 'function _main' in generated, 'very minified, but retain function names'),
        (['-O2'],                      lambda generated: 'var b=0' in generated and '"use asm";var a=' in generated and 'function _main' not in generated, 'very minified, no function names'),
        #(['-O2', '-g4'], lambda generated: 'var b=0' not in generated and 'var b = 0' not in generated and 'function _main' in generated, 'same as -g3 for now'),
        (['-s', 'INLINING_LIMIT=0'], lambda generated: 'function _dump' in generated, 'no inlining without opts'),
        ([], lambda generated: 'Module["_dump"]' not in generated, 'dump is not exported by default'),
        (['-s', 'EXPORTED_FUNCTIONS=["_main", "_dump"]'], lambda generated: 'Module["_dump"]' in generated, 'dump is now exported'),
        (['--llvm-opts', '1'], lambda generated: '_puts(' in generated, 'llvm opts requested'),
        ([], lambda generated: '// Sometimes an existing Module' in generated, 'without opts, comments in shell code'),
        (['-O2'], lambda generated: '// Sometimes an existing Module' not in generated, 'with opts, no comments in shell code'),
        (['-O2', '-g2'], lambda generated: '// Sometimes an existing Module' not in generated, 'with -g2, no comments in shell code'),
        (['-O2', '-g3'], lambda generated: '// Sometimes an existing Module' in generated, 'with -g3, yes comments in shell code'),
      ]:
        print(params, text)
        self.clear()
        output = run_process([PYTHON, compiler, path_from_root('tests', 'hello_world_loop.cpp'), '-o', 'a.out.js', '-s', 'WASM=0'] + params, stdout=PIPE, stderr=PIPE)
        assert len(output.stdout) == 0, output.stdout
        assert os.path.exists('a.out.js'), output.stdout + '\n' + output.stderr
        self.assertContained('hello, world!', run_js('a.out.js'))
        assert test(open('a.out.js').read()), text

  def test_emcc_6(self):
    for compiler in [EMCC, EMXX]:
      shortcompiler = os.path.basename(compiler)
      suffix = '.c' if compiler == EMCC else '.cpp'

      # Compiling two source files into a final JS.
      for args, target in [([], 'a.out.js'), (['-o', 'combined.js'], 'combined.js')]:
        self.clear()
        output = run_process([PYTHON, compiler, path_from_root('tests', 'twopart_main.cpp'), path_from_root('tests', 'twopart_side.cpp')] + args,
                             stdout=PIPE, stderr=PIPE)
        assert len(output.stdout) == 0, output.stdout
        assert os.path.exists(target), output.stdout + '\n' + output.stderr
        self.assertContained('side got: hello from main, over', run_js(target))

        # Compiling two files with -c will generate separate .bc files
        self.clear()
        expect_error = '-o' in args # specifying -o and -c is an error
        output = run_process([PYTHON, compiler, path_from_root('tests', 'twopart_main.cpp'), path_from_root('tests', 'twopart_side.cpp'), '-c'] + args,
                             stdout=PIPE, stderr=PIPE, check=not expect_error)
        if expect_error:
          assert 'fatal error' in output.stderr, output.stderr
          continue

        assert os.path.exists('twopart_main.o'), output.stdout + '\n' + output.stderr
        assert os.path.exists('twopart_side.o'), output.stdout + '\n' + output.stderr
        assert not os.path.exists(target), 'We should only have created bitcode here: ' + output.stdout + '\n' + output.stderr

        # Compiling one of them alone is expected to fail
        output = run_process([PYTHON, compiler, 'twopart_main.o', '-O1', '-g'] + args, stdout=PIPE, stderr=PIPE)
        assert os.path.exists(target), output.stdout + '\n' + output.stderr
        #print output.stdout + '\n' + output.stderr
        self.assertContained('missing function', run_js(target, stderr=STDOUT, assert_returncode=None))
        try_delete(target)

        # Combining those bc files into js should work
        output = run_process([PYTHON, compiler, 'twopart_main.o', 'twopart_side.o'] + args, stdout=PIPE, stderr=PIPE)
        assert os.path.exists(target), output.stdout + '\n' + output.stderr
        self.assertContained('side got: hello from main, over', run_js(target))

        # Combining bc files into another bc should also work
        try_delete(target)
        assert not os.path.exists(target)
        output = run_process([PYTHON, compiler, 'twopart_main.o', 'twopart_side.o', '-o', 'combined.bc'] + args, stdout=PIPE, stderr=PIPE)
        syms = Building.llvm_nm('combined.bc')
        assert len(syms.defs) == 2 and 'main' in syms.defs, 'Failed to generate valid bitcode'
        output = run_process([PYTHON, compiler, 'combined.bc', '-o', 'combined.bc.js'], stdout = PIPE, stderr = PIPE)
        assert len(output.stdout) == 0, output.stdout
        assert os.path.exists('combined.bc.js'), 'Expected %s to exist' % ('combined.bc.js')
        self.assertContained('side got: hello from main, over', run_js('combined.bc.js'))

  def test_emcc_7(self):
    for compiler in [EMCC, EMXX]:
      shortcompiler = os.path.basename(compiler)
      suffix = '.c' if compiler == EMCC else '.cpp'

      # --js-transform <transform>
      self.clear()
      trans = os.path.join(self.get_dir(), 't.py')
      trans_file = open(trans, 'w')
      trans_file.write('''
import sys
f = open(sys.argv[1], 'a')
f.write('transformed!')
f.close()
''')
      trans_file.close()
      output = Popen([PYTHON, compiler, path_from_root('tests', 'hello_world' + suffix), '--js-transform', '%s t.py' % (PYTHON)], stdout=PIPE, stderr=PIPE).communicate()
      assert 'transformed!' in open('a.out.js').read(), 'Transformed output must be as expected'

      for opts in [0, 1, 2, 3]:
        print('mem init in', opts)
        self.clear()
        output = Popen([PYTHON, compiler, path_from_root('tests', 'hello_world.c'), '-s', 'WASM=0', '-O' + str(opts)], stdout=PIPE, stderr=PIPE).communicate()
        assert os.path.exists('a.out.js.mem') == (opts >= 2), 'mem file should exist in -O2+'

  def test_emcc_asm_v_wasm(self):
    for opts in ([], ['-O1'], ['-O2'], ['-O3']):
      print('opts', opts)
      for mode in ([], ['-s', 'WASM=0'], ['-s', 'BINARYEN=0'], ['-s', 'WASM=1'], ['-s', 'BINARYEN=1']):
        self.clear()
        wasm = '=0' not in str(mode)
        print('  mode', mode, 'wasm?', wasm)
        run_process([PYTHON, EMCC, path_from_root('tests', 'hello_world.c')] + opts + mode)
        assert os.path.exists('a.out.js')
        assert os.path.exists('a.out.wasm') == wasm
        for engine in JS_ENGINES:
          print('    engine', engine)
          out = run_js('a.out.js', engine=engine, stderr=PIPE, full_output=True)
          self.assertContained('hello, world!', out)
          if not wasm and engine == SPIDERMONKEY_ENGINE: self.validate_asmjs(out)
        if not wasm:
          src = open('a.out.js').read()
          if opts == []:
            assert 'almost asm' in src
          else:
            assert 'use asm' in src

  # Test that if multiple processes attempt to access or build stuff to the cache on demand, that exactly one of the processes
  # will, and the other processes will block to wait until that process finishes.
  def test_emcc_multiprocess_cache_access(self):
    with temp_directory() as tempdirname:
      c_file = os.path.join(tempdirname, 'test.c')
      open(c_file, 'w').write(r'''
        #include <stdio.h>
        int main() {
          printf("hello, world!\n");
          return 0;
        }
        ''')
      cache_dir_name = os.path.join(tempdirname, 'emscripten_cache')
      tasks = []
      num_times_libc_was_built = 0
      for i in range(3):
        p = subprocess.Popen([PYTHON, EMCC, c_file, '--cache', cache_dir_name, '-o', '%d.js' % i], stderr=subprocess.STDOUT, stdout=PIPE, universal_newlines=True)
        tasks += [p]
      for p in tasks:
        stdout, stderr = p.communicate()
        print('stdout:\n', stdout)
        print('stderr:\n', stderr)
        assert not p.returncode, 'A child process failed with return code %s: %s' % (p.returncode, stderr)
        if 'generating system library: libc.bc' in stdout:
          num_times_libc_was_built += 1
      assert os.path.exists(cache_dir_name), 'The cache directory %s must exist after the build' % cache_dir_name
      assert os.path.exists(os.path.join(cache_dir_name, 'asmjs', 'libc.bc')), 'The cache directory must contain a built libc'
      assert num_times_libc_was_built == 1, 'Exactly one child process should have triggered libc build! (instead %d processes did)' % num_times_libc_was_built

  def test_emcc_cache_flag(self):
    with temp_directory() as tempdirname:
      c_file = os.path.join(tempdirname, 'test.c')
      cache_dir_name = os.path.join(tempdirname, 'emscripten_cache')
      assert os.path.exists(cache_dir_name) == False, 'The cache directory %s must not already exist' % cache_dir_name
      open(c_file, 'w').write(r'''
        #include <stdio.h>
        int main() {
          printf("hello, world!\n");
          return 0;
        }
        ''')
      subprocess.check_call([PYTHON, EMCC, c_file, '--cache', cache_dir_name])
      assert os.path.exists(cache_dir_name), 'The cache directory %s must exist after the build' % cache_dir_name
      assert os.path.exists(os.path.join(cache_dir_name, 'asmjs', 'libc.bc')), 'The cache directory must contain a built libc'

  def test_emcc_cflags(self):
    # see we print them out
    with clean_write_access_to_canonical_temp_dir(self.canonical_temp_dir): # --cflags needs to set EMCC_DEBUG=1, which needs to create canonical temp directory.
      output = run_process([PYTHON, EMCC, '--cflags'], stdout=PIPE, stderr=PIPE)
    flags = output.stdout.strip()
    self.assertContained(' '.join(Building.doublequote_spaces(COMPILER_OPTS)), flags)
    # check they work
    cmd = [CLANG, path_from_root('tests', 'hello_world.cpp')] + shlex.split(flags.replace('\\', '\\\\')) + ['-c', '-emit-llvm', '-o', 'a.bc']
    subprocess.check_call(cmd)
    subprocess.check_call([PYTHON, EMCC, 'a.bc'])
    self.assertContained('hello, world!', run_js(self.in_dir('a.out.js')))

  def test_emar_em_config_flag(self):
    # We expand this in case the EM_CONFIG is ~/.emscripten (default)
    config = os.path.expanduser(EM_CONFIG)
    # We pass -version twice to work around the newargs > 2 check in emar
    output = run_process([PYTHON, EMAR, '--em-config', config, '-version', '-version'], stdout=PIPE, stderr=PIPE)
    assert output.stdout
    assert not output.stderr
    self.assertContained('LLVM', output.stdout)

  def test_cmake(self):
    # Test all supported generators.
    if WINDOWS:
      generators = ['MinGW Makefiles', 'NMake Makefiles']
    else:
      generators = ['Unix Makefiles', 'Ninja', 'Eclipse CDT4 - Ninja']

    def nmake_detect_error(configuration):
      if Building.which(configuration['build'][0]):
        return None
      else:
        return 'Skipping NMake test for CMake support, since nmake was not found in PATH. Run this test in Visual Studio command prompt to easily access nmake.'

    def check_makefile(configuration, dirname):
      assert os.path.exists(dirname + '/Makefile'), 'CMake call did not produce a Makefile!'

    configurations = { 'MinGW Makefiles'     : { 'prebuild': check_makefile,
                                                 'build'   : ['mingw32-make'],

                       },
                       'NMake Makefiles'     : { 'detect'  : nmake_detect_error,
                                                 'prebuild': check_makefile,
                                                 'build'   : ['nmake', '/NOLOGO'],
                       },
                       'Unix Makefiles'      : { 'prebuild': check_makefile,
                                                 'build'   : ['make'],
                       },
                       'Ninja'               : { 'build'   : ['ninja'],
                       },
                       'Eclipse CDT4 - Ninja': { 'build'   : ['ninja'],
                       }
    }

    if os.name == 'nt':
      emconfigure = path_from_root('emconfigure.bat')
    else:
      emconfigure = path_from_root('emconfigure')

    for generator in generators:
      conf = configurations[generator]

      make = conf['build']

      try:
        detector = conf['detect']
      except KeyError:
        detector = None

      if detector:
        error = detector(conf)
      elif len(make) == 1 and not Building.which(make[0]):
        # Use simple test if applicable
        error = 'Skipping %s test for CMake support, since it could not be detected.' % generator
      else:
        error = None

      if error:
        logging.warning(error)
        continue

      try:
        prebuild = conf['prebuild']
      except KeyError:
        prebuild = None

      try:
        postbuild = conf['postbuild']
      except KeyError:
        postbuild = None

      # ('directory to the test', 'output filename', ['extra args to pass to CMake'])
      # Testing all combinations would be too much work and the test would take 10 minutes+ to finish (CMake feature detection is slow),
      # so combine multiple features into one to try to cover as much as possible while still keeping this test in sensible time limit.
      cases = [
        ('target_js',      'test_cmake.js',         ['-DCMAKE_BUILD_TYPE=Debug']),
        ('target_html',    'hello_world_gles.html', ['-DCMAKE_BUILD_TYPE=Release',        '-DBUILD_SHARED_LIBS=OFF']),
        ('target_library', 'libtest_cmake.a',       ['-DCMAKE_BUILD_TYPE=MinSizeRel',     '-DBUILD_SHARED_LIBS=OFF']),
        ('target_library', 'libtest_cmake.a',       ['-DCMAKE_BUILD_TYPE=RelWithDebInfo', '-DCPP_LIBRARY_TYPE=STATIC']),
        ('target_library', 'libtest_cmake.so',      ['-DCMAKE_BUILD_TYPE=Release',        '-DBUILD_SHARED_LIBS=ON']),
        ('target_library', 'libtest_cmake.so',      ['-DCMAKE_BUILD_TYPE=Release',        '-DBUILD_SHARED_LIBS=ON', '-DCPP_LIBRARY_TYPE=SHARED']),
        ('stdproperty',    'helloworld.js',         [])
      ]
      for test_dir, output_file, cmake_args in cases:
        cmakelistsdir = path_from_root('tests', 'cmake', test_dir)
        with temp_directory() as tempdirname:
          # Run Cmake
          cmd = [emconfigure, 'cmake'] + cmake_args + ['-G', generator, cmakelistsdir]

          env = os.environ.copy()
          # https://github.com/kripken/emscripten/pull/5145: Check that CMake works even if EMCC_SKIP_SANITY_CHECK=1 is passed.
          if test_dir == 'target_html':
            env['EMCC_SKIP_SANITY_CHECK'] = '1'
          print(str(cmd))
          ret = run_process(cmd, env=env, stdout=None if EM_BUILD_VERBOSE_LEVEL >= 2 else PIPE, stderr=None if EM_BUILD_VERBOSE_LEVEL >= 1 else PIPE)
          if ret.stderr != None and len(ret.stderr.strip()) > 0:
            logging.error(ret.stderr) # If there were any errors, print them directly to console for diagnostics.
          if ret.stderr != None and 'error' in ret.stderr.lower():
            logging.error('Failed command: ' + ' '.join(cmd))
            logging.error('Result:\n' + ret.stderr)
            raise Exception('cmake call failed!')

          if prebuild:
            prebuild(configuration, tempdirname)

          # Build
          cmd = make
          if EM_BUILD_VERBOSE_LEVEL >= 3 and 'Ninja' not in generator:
            cmd += ['VERBOSE=1']
          ret = run_process(cmd, stdout=None if EM_BUILD_VERBOSE_LEVEL >= 2 else PIPE)
          if ret.stderr != None and len(ret.stderr.strip()) > 0:
            logging.error(ret.stderr) # If there were any errors, print them directly to console for diagnostics.
          if ret.stdout != None and 'error' in ret.stdout.lower() and not '0 error(s)' in ret.stdout.lower():
            logging.error('Failed command: ' + ' '.join(cmd))
            logging.error('Result:\n' + ret.stdout)
            raise Exception('make failed!')
          assert os.path.exists(tempdirname + '/' + output_file), 'Building a cmake-generated Makefile failed to produce an output file %s!' % tempdirname + '/' + output_file

          if postbuild:
            postbuild(configuration, tempdirname)

          # Run through node, if CMake produced a .js file.
          if output_file.endswith('.js'):
            ret = run_process(NODE_JS + [tempdirname + '/' + output_file], stdout=PIPE).stdout
            self.assertTextDataIdentical(open(cmakelistsdir + '/out.txt', 'r').read().strip(), ret.strip())

  # Test that the various CMAKE_xxx_COMPILE_FEATURES that are advertised for the Emscripten toolchain match with the actual language features that Clang supports.
  # If we update LLVM version and this test fails, copy over the new advertised features from Clang and place them to cmake/Modules/Platform/Emscripten.cmake.
  def test_cmake_compile_features(self):
    if WINDOWS: return self.skip('Skipped on Windows because CMake does not configure native Clang builds well on Windows.')

    with temp_directory():
      cmd = ['cmake', '-DCMAKE_C_COMPILER=' + CLANG_CC, '-DCMAKE_CXX_COMPILER=' + CLANG_CPP, path_from_root('tests', 'cmake', 'stdproperty')]
      print(str(cmd))
      native_features = run_process(cmd, stdout=PIPE).stdout

    if os.name == 'nt': emconfigure = path_from_root('emcmake.bat')
    else: emconfigure = path_from_root('emcmake')

    with temp_directory():
      cmd = [emconfigure, 'cmake', path_from_root('tests', 'cmake', 'stdproperty')]
      print(str(cmd))
      emscripten_features = run_process(cmd, stdout=PIPE).stdout

    native_features = '\n'.join([x for x in native_features.split('\n') if '***' in x])
    emscripten_features = '\n'.join([x for x in emscripten_features.split('\n') if '***' in x])
    self.assertTextDataIdentical(native_features, emscripten_features)

  # Tests that it's possible to pass C++11 or GNU++11 build modes to CMake by building code that needs C++11 (embind)
  def test_cmake_with_embind_cpp11_mode(self):
    cwd = os.getcwd()

    for args in [[], ['-DNO_GNU_EXTENSIONS=1']]:
      with temp_directory() as tempdirname:
        configure = [path_from_root('emcmake.bat' if WINDOWS else 'emcmake'), 'cmake', path_from_root('tests', 'cmake', 'cmake_with_emval')] + args
        print(str(configure))
        subprocess.check_call(configure)
        build = ['cmake', '--build', '.']
        print(str(build))
        subprocess.check_call(build)

        ret = run_process(NODE_JS + [os.path.join(tempdirname, 'cpp_with_emscripten_val.js')], stdout=PIPE).stdout.strip()
        if '-DNO_GNU_EXTENSIONS=1' in args:
          self.assertTextDataIdentical('Hello! __STRICT_ANSI__: 1, __cplusplus: 201103', ret)
        else:
          self.assertTextDataIdentical('Hello! __STRICT_ANSI__: 0, __cplusplus: 201103', ret)

  # Tests that the Emscripten CMake toolchain option -DEMSCRIPTEN_GENERATE_BITCODE_STATIC_LIBRARIES=ON works.
  def test_cmake_bitcode_static_libraries(self):
    if os.name == 'nt': emcmake = path_from_root('emcmake.bat')
    else: emcmake = path_from_root('emcmake')

    # Test that building static libraries by default generates UNIX archives (.a, with the emar tool)
    with temp_directory() as tempdirname:
      subprocess.check_call([emcmake, 'cmake', path_from_root('tests', 'cmake', 'static_lib')])
      subprocess.check_call([Building.which('cmake'), '--build', '.'])
      assert tools.shared.Building.is_ar(os.path.join(tempdirname, 'libstatic_lib.a'))
      assert tools.shared.Building.is_bitcode(os.path.join(tempdirname, 'libstatic_lib.a'))

    # Test that passing the -DEMSCRIPTEN_GENERATE_BITCODE_STATIC_LIBRARIES=ON directive causes CMake to generate LLVM bitcode files as static libraries (.bc)
    with temp_directory() as tempdirname:
      subprocess.check_call([emcmake, 'cmake', '-DEMSCRIPTEN_GENERATE_BITCODE_STATIC_LIBRARIES=ON', path_from_root('tests', 'cmake', 'static_lib')])
      subprocess.check_call([Building.which('cmake'), '--build', '.'])
      assert tools.shared.Building.is_bitcode(os.path.join(tempdirname, 'libstatic_lib.bc'))
      assert not tools.shared.Building.is_ar(os.path.join(tempdirname, 'libstatic_lib.bc'))

    # Test that one is able to fake custom suffixes for static libraries.
    # (sometimes projects want to emulate stuff, and do weird things like files with ".so" suffix which are in fact either ar archives or bitcode files)
    with temp_directory() as tempdirname:
      subprocess.check_call([emcmake, 'cmake', '-DSET_FAKE_SUFFIX_IN_PROJECT=1', path_from_root('tests', 'cmake', 'static_lib')])
      subprocess.check_call([Building.which('cmake'), '--build', '.'])
      assert tools.shared.Building.is_bitcode(os.path.join(tempdirname, 'myprefix_static_lib.somecustomsuffix'))
      assert tools.shared.Building.is_ar(os.path.join(tempdirname, 'myprefix_static_lib.somecustomsuffix'))

  def test_failure_error_code(self):
    for compiler in [EMCC, EMXX]:
      # Test that if one file is missing from the build, then emcc shouldn't succeed, and shouldn't try to produce an output file.
      process = Popen([PYTHON, compiler, path_from_root('tests', 'hello_world.c'), 'this_file_is_missing.c', '-o', 'this_output_file_should_never_exist.js'], stdout=PIPE, stderr=PIPE)
      process.communicate()
      assert process.returncode is not 0, 'Trying to compile a nonexisting file should return with a nonzero error code!'
      assert os.path.exists('this_output_file_should_never_exist.js') == False, 'Emcc should not produce an output file when build fails!'

  def test_use_cxx(self):
    open('empty_file', 'w').write(' ')
    try:
      dash_xc = run_process([PYTHON, EMCC, '-v', '-xc', 'empty_file'], stdout=PIPE, stderr=PIPE).stderr
      self.assertNotContained('-std=c++03', dash_xc)
      dash_xcpp = run_process([PYTHON, EMCC, '-v', '-xc++', 'empty_file'], stdout=PIPE, stderr=PIPE).stderr
      self.assertContained('-std=c++03', dash_xcpp)
    finally:
      try_delete('empty_file')

  def test_cxx03(self):
    for compiler in [EMCC, EMXX]:
      process = Popen([PYTHON, compiler, path_from_root('tests', 'hello_cxx03.cpp')], stdout=PIPE, stderr=PIPE)
      process.communicate()
      assert process.returncode is 0, 'By default, emscripten should build using -std=c++03!'

  def test_cxx11(self):
    for std in ['-std=c++11', '--std=c++11']:
      for compiler in [EMCC, EMXX]:
        process = Popen([PYTHON, compiler, std, path_from_root('tests', 'hello_cxx11.cpp')], stdout=PIPE, stderr=PIPE)
        process.communicate()
        assert process.returncode is 0, 'User should be able to specify custom -std= on the command line!'

  # Regression test for issue #4522: Incorrect CC vs CXX detection
  def test_incorrect_c_detection(self):
    for compiler in [EMCC, EMXX]:
      process = Popen([PYTHON, compiler, "--bind", "--embed-file", path_from_root('tests', 'hello_world.c'), path_from_root('tests', 'hello_world.cpp')], stdout=PIPE, stderr=PIPE)
      process.communicate()
      assert process.returncode is 0, 'Emscripten should not use the embed file for CC/CXX detection'

  def test_odd_suffixes(self):
    for suffix in ['CPP', 'c++', 'C++', 'cxx', 'CXX', 'cc', 'CC', 'i', 'ii']:
      self.clear()
      print(suffix)
      shutil.copyfile(path_from_root('tests', 'hello_world.c'), 'test.' + suffix)
      Popen([PYTHON, EMCC, os.path.join(self.get_dir(), 'test.' + suffix)]).communicate()
      self.assertContained('hello, world!', run_js(os.path.join(self.get_dir(), 'a.out.js')))

    for suffix in ['lo']:
      self.clear()
      print(suffix)
      Popen([PYTHON, EMCC, path_from_root('tests', 'hello_world.c'), '-o', 'binary.' + suffix]).communicate()
      Popen([PYTHON, EMCC, 'binary.' + suffix]).communicate()
      self.assertContained('hello, world!', run_js(os.path.join(self.get_dir(), 'a.out.js')))

  def test_catch_undef(self):
    open(os.path.join(self.get_dir(), 'test.cpp'), 'w').write(r'''
      #include <vector>
      #include <stdio.h>

      class Test {
      public:
        std::vector<int> vector;
      };

      Test globalInstance;

      int main() {
        printf("hello, world!\n");
        return 0;
      }
    ''')
    Popen([PYTHON, EMCC, os.path.join(self.get_dir(), 'test.cpp'), '-fsanitize=undefined']).communicate()
    self.assertContained('hello, world!', run_js(os.path.join(self.get_dir(), 'a.out.js')))

  def test_asm_minify(self):
    def test(args):
      Popen([PYTHON, EMCC, path_from_root('tests', 'hello_world_loop_malloc.cpp'), '-s', 'WASM=0'] + args).communicate()
      self.assertContained('hello, world!', run_js(self.in_dir('a.out.js')))
      return open(self.in_dir('a.out.js')).read()

    src = test([])
    assert 'function _malloc' in src

    src = test(['-O2', '-s', 'ASM_JS=1'])
    normal_size = len(src)
    print('normal', normal_size)
    assert 'function _malloc' not in src

    src = test(['-O2', '-s', 'ASM_JS=1', '--minify', '0'])
    unminified_size = len(src)
    print('unminified', unminified_size)
    assert unminified_size > normal_size
    assert 'function _malloc' not in src

    src = test(['-O2', '-s', 'ASM_JS=1', '-g'])
    debug_size = len(src)
    print('debug', debug_size)
    assert debug_size > unminified_size
    assert 'function _malloc' in src

  def test_dangerous_func_cast(self):
    src = r'''
      #include <stdio.h>
      typedef void (*voidfunc)();
      int my_func() {
        printf("my func\n");
        return 10;
      }
      int main(int argc, char **argv) {
        voidfunc fps[10];
        for (int i = 0; i < 10; i++) fps[i] = (i == argc) ? (void (*)())my_func : NULL;
        fps[2*(argc-1) + 1]();
        return 0;
      }
    '''
    open('src.c', 'w').write(src)
    def test(args, expected, moar_expected=None):
      print(args, expected, moar_expected)
      out, err = Popen([PYTHON, EMCC, 'src.c'] + args, stderr=PIPE).communicate()
      self.assertContained(expected, run_js(self.in_dir('a.out.js'), stderr=PIPE, full_output=True, assert_returncode=None))
      print('in asm.js')
      out, err = Popen([PYTHON, EMCC, 'src.c', '-s', 'WASM=0'] + args, stderr=PIPE).communicate()
      self.assertContained(expected, run_js(self.in_dir('a.out.js'), stderr=PIPE, full_output=True, assert_returncode=None))
      # TODO: emulation function support in wasm is imperfect
      print('with emulated function pointers in asm.js')
      Popen([PYTHON, EMCC, '-s', 'WASM=0', 'src.c', '-s', 'BINARYEN_ASYNC_COMPILATION=0'] + args + ['-s', 'EMULATED_FUNCTION_POINTERS=1'], stderr=PIPE).communicate()
      out = run_js(self.in_dir('a.out.js'), stderr=PIPE, full_output=True, assert_returncode=None)
      self.assertContained(expected, out)
      if moar_expected: self.assertContained(moar_expected, out)

    # fastcomp. all asm, so it can't just work with wrong sigs. but, ASSERTIONS=2 gives much better info to debug
    test(['-O1'], 'Build with -s ASSERTIONS=1 for more info.') # no useful info, but does mention ASSERTIONS
    test(['-O1', '-s', 'ASSERTIONS=1'], '''Invalid function pointer called with signature 'v'. Perhaps this is an invalid value (e.g. caused by calling a virtual method on a NULL pointer)? Or calling a function with an incorrect type, which will fail? (it is worth building your source files with -Werror (warnings are errors), as warnings can indicate undefined behavior which can cause this)
Build with ASSERTIONS=2 for more info.
''') # some useful text
    test(['-O1', '-s', 'ASSERTIONS=2'], ('''Invalid function pointer '0' called with signature 'v'. Perhaps this is an invalid value (e.g. caused by calling a virtual method on a NULL pointer)? Or calling a function with an incorrect type, which will fail? (it is worth building your source files with -Werror (warnings are errors), as warnings can indicate undefined behavior which can cause this)
This pointer might make sense in another type signature:''', '''Invalid function pointer '1' called with signature 'v'. Perhaps this is an invalid value (e.g. caused by calling a virtual method on a NULL pointer)? Or calling a function with an incorrect type, which will fail? (it is worth building your source files with -Werror (warnings are errors), as warnings can indicate undefined behavior which can cause this)'''), "i: asm['_my_func']") # actually useful identity of the bad pointer, with comparisons to what it would be in other types/tables
    test(['-O1', '-s', 'EMULATE_FUNCTION_POINTER_CASTS=1'], '''my func\n''') # emulate so it works

  def test_l_link(self):
    # Linking with -lLIBNAME and -L/DIRNAME should work, also should work with spaces

    def build(path, args):
        check_execute([PYTHON, EMCC, self.in_dir(*path)] + args)

    open(self.in_dir('main.cpp'), 'w').write('''
      extern void printey();
      int main() {
        printey();
        return 0;
      }
    ''')

    try:
      os.makedirs(self.in_dir('libdir'))
    except:
      pass

    open(self.in_dir('libdir', 'libfile.cpp'), 'w').write('''
      #include <stdio.h>
      void printey() {
        printf("hello from lib\\n");
      }
    ''')

    libfile = self.in_dir('libdir', 'libfile.so')
    aout = self.in_dir('a.out.js')

    # Test linking the library built here by emcc
    build(['libdir', 'libfile.cpp'], ['-c'])
    shutil.move(self.in_dir('libfile.o'), libfile)
    build(['main.cpp'], ['-L' + self.in_dir('libdir'), '-lfile'])

    self.assertContained('hello from lib', run_js(aout))

    # Also test execution with `-l c` and space-separated library linking syntax
    os.remove(aout)
    build(['libdir', 'libfile.cpp'], ['-c', '-l', 'c'])
    shutil.move(self.in_dir('libfile.o'), libfile)
    build(['main.cpp'], ['-L', self.in_dir('libdir'), '-l', 'file'])

    self.assertContained('hello from lib', run_js(aout))

    assert not os.path.exists('a.out') and not os.path.exists('a.exe'), 'Must not leave unneeded linker stubs'

  def test_commons_link(self):
    open('a.h', 'w').write(r'''
#if !defined(A_H)
#define A_H
extern int foo[8];
#endif
''')
    open('a.c', 'w').write(r'''
#include "a.h"
int foo[8];
''')
    open('main.c', 'w').write(r'''
#include <stdio.h>
#include "a.h"

int main() {
    printf("|%d|\n", foo[0]);
    return 0;
}
''')

    subprocess.check_call([PYTHON, EMCC, '-o', 'a.o', 'a.c'])
    subprocess.check_call([PYTHON, EMAR, 'rv', 'library.a', 'a.o'])
    subprocess.check_call([PYTHON, EMCC, '-o', 'main.o', 'main.c'])
    subprocess.check_call([PYTHON, EMCC, '-o', 'a.js', 'main.o', 'library.a', '-s', 'ERROR_ON_UNDEFINED_SYMBOLS=1'])
    self.assertContained('|0|', run_js('a.js'))

  def test_outline(self):
    if WINDOWS and not Building.which('mingw32-make'):
      return self.skip('Skipping other.test_outline: This test requires "mingw32-make" tool in PATH on Windows to drive a Makefile build of zlib')

    def test(name, src, libs, expected, expected_ranges, args=[], suffix='cpp'):
      print(name)

      def measure_funcs(filename):
        i = 0
        start = -1
        curr = None
        ret = {}
        for line in open(filename):
          i += 1
          if line.startswith('function '):
            start = i
            curr = line
          elif line.startswith('}') and curr:
            size = i - start
            ret[curr] = size
            curr = None
        return ret

      for debug, outlining_limits in [
        ([], (1000,)),
        (['-g1'], (1000,)),
        (['-g2'], (1000,)),
        (['-g'], (100, 250, 500, 1000, 2000, 5000, 0))
      ]:
        for outlining_limit in outlining_limits:
          print('\n', Building.COMPILER_TEST_OPTS, debug, outlining_limit, '\n')
          # TODO: test without -g3, tell all sorts
          Popen([PYTHON, EMCC, src] + libs + ['-o', 'test.js', '-O2', '-s', 'WASM=0'] + debug + ['-s', 'OUTLINING_LIMIT=%d' % outlining_limit] + args).communicate()
          assert os.path.exists('test.js')
          shutil.copyfile('test.js', '%d_test.js' % outlining_limit)
          for engine in JS_ENGINES:
            if engine == V8_ENGINE: continue # ban v8, weird failures
            out = run_js('test.js', engine=engine, stderr=PIPE, full_output=True)
            self.assertContained(expected, out)
            if engine == SPIDERMONKEY_ENGINE: self.validate_asmjs(out)
          if debug == ['-g']:
            low = expected_ranges[outlining_limit][0]
            seen = max(measure_funcs('test.js').values())
            high = expected_ranges[outlining_limit][1]
            print(Building.COMPILER_TEST_OPTS, outlining_limit, '   ', low, '<=', seen, '<=', high)
            assert low <= seen <= high

    for test_opts, expected_ranges in [
      ([], {
         100: (150, 500),
         250: (150, 800),
         500: (150, 900),
        1000: (200, 1000),
        2000: (250, 2000),
        5000: (500, 5000),
           0: (1000, 5000)
      }),
      (['-O2'], {
         100: (0, 1600),
         250: (0, 1600),
         500: (0, 1600),
        1000: (0, 1600),
        2000: (0, 2000),
        5000: (0, 5000),
           0: (0, 5000)
      }),
    ]:
      Building.COMPILER_TEST_OPTS = test_opts
      test('zlib', path_from_root('tests', 'zlib', 'example.c'),
                   get_zlib_library(self),
                   open(path_from_root('tests', 'zlib', 'ref.txt'), 'r').read(),
                   expected_ranges,
                   args=['-I' + path_from_root('tests', 'zlib')], suffix='c')

  def test_outline_stack(self):
    open('src.c', 'w').write(r'''
#include <stdio.h>
#include <stdlib.h>

void *p = NULL;

void foo() {
  int * x = alloca(1);
};

int main() {
  printf("Hello, world!\n");
  for (int i=0; i<100000; i++) {
    free(p);
    foo();
  }
}
''')
    for limit in [0, 1000, 2500, 5000]:
      print(limit)
      subprocess.check_call([PYTHON, EMCC, 'src.c', '-s', 'ASSERTIONS=2', '-s', 'OUTLINING_LIMIT=%d' % limit, '-s', 'TOTAL_STACK=10000'])
      assert 'Hello, world!' in run_js('a.out.js')

  def test_symlink(self):
    self.clear()
    if os.name == 'nt':
      return self.skip('Windows FS does not need to be tested for symlinks support, since it does not have them.')
    open(os.path.join(self.get_dir(), 'foobar.xxx'), 'w').write('int main(){ return 0; }')
    os.symlink(os.path.join(self.get_dir(), 'foobar.xxx'), os.path.join(self.get_dir(), 'foobar.c'))
    Popen([PYTHON, EMCC, os.path.join(self.get_dir(), 'foobar.c'), '-o', os.path.join(self.get_dir(), 'foobar')]).communicate()
    assert os.path.exists(os.path.join(self.get_dir(), 'foobar'))
    try_delete(os.path.join(self.get_dir(), 'foobar'))
    try_delete(os.path.join(self.get_dir(), 'foobar.xxx'))
    try_delete(os.path.join(self.get_dir(), 'foobar.c'))

    open(os.path.join(self.get_dir(), 'foobar.c'), 'w').write('int main(){ return 0; }')
    os.symlink(os.path.join(self.get_dir(), 'foobar.c'), os.path.join(self.get_dir(), 'foobar.xxx'))
    Popen([PYTHON, EMCC, os.path.join(self.get_dir(), 'foobar.xxx'), '-o', os.path.join(self.get_dir(), 'foobar')]).communicate()
    assert os.path.exists(os.path.join(self.get_dir(), 'foobar'))
    try_delete(os.path.join(self.get_dir(), 'foobar'))
    try_delete(os.path.join(self.get_dir(), 'foobar.xxx'))
    try_delete(os.path.join(self.get_dir(), 'foobar.c'))

  def test_multiply_defined_libsymbols(self):
    lib = "int mult() { return 1; }"
    lib_name = os.path.join(self.get_dir(), 'libA.c')
    open(lib_name, 'w').write(lib)
    a2 = "void x() {}"
    a2_name = os.path.join(self.get_dir(), 'a2.c')
    open(a2_name, 'w').write(a2)
    b2 = "void y() {}"
    b2_name = os.path.join(self.get_dir(), 'b2.c')
    open(b2_name, 'w').write(b2)
    main = r'''
      #include <stdio.h>
      int mult();
      int main() {
        printf("result: %d\n", mult());
        return 0;
      }
    '''
    main_name = os.path.join(self.get_dir(), 'main.c')
    open(main_name, 'w').write(main)

    Building.emcc(lib_name, output_filename='libA.so')

    Building.emcc(a2_name, ['-L.', '-lA'])
    Building.emcc(b2_name, ['-L.', '-lA'])

    Building.emcc(main_name, ['-L.', '-lA', a2_name+'.o', b2_name+'.o'], output_filename='a.out.js')

    self.assertContained('result: 1', run_js(os.path.join(self.get_dir(), 'a.out.js')))

  def test_multiply_defined_libsymbols_2(self):
    a = "int x() { return 55; }"
    a_name = os.path.join(self.get_dir(), 'a.c')
    open(a_name, 'w').write(a)
    b = "int y() { return 2; }"
    b_name = os.path.join(self.get_dir(), 'b.c')
    open(b_name, 'w').write(b)
    c = "int z() { return 5; }"
    c_name = os.path.join(self.get_dir(), 'c.c')
    open(c_name, 'w').write(c)
    main = r'''
      #include <stdio.h>
      int x();
      int y();
      int z();
      int main() {
        printf("result: %d\n", x() + y() + z());
        return 0;
      }
    '''
    main_name = os.path.join(self.get_dir(), 'main.c')
    open(main_name, 'w').write(main)

    Building.emcc(a_name) # a.c.o
    Building.emcc(b_name) # b.c.o
    Building.emcc(c_name) # c.c.o
    lib_name = os.path.join(self.get_dir(), 'libLIB.a')
    Building.emar('cr', lib_name, [a_name + '.o', b_name + '.o']) # libLIB.a with a and b

    # a is in the lib AND in an .o, so should be ignored in the lib. We do still need b from the lib though
    Building.emcc(main_name, [a_name+'.o', c_name + '.o', '-L.', '-lLIB'], output_filename='a.out.js')

    self.assertContained('result: 62', run_js(os.path.join(self.get_dir(), 'a.out.js')))

  def test_link_group(self):
    lib_src_name = os.path.join(self.get_dir(), 'lib.c')
    open(lib_src_name, 'w').write('int x() { return 42; }')

    main_name = os.path.join(self.get_dir(), 'main.c')
    open(main_name, 'w').write(r'''
      #include <stdio.h>
      int x();
      int main() {
        printf("result: %d\n", x());
        return 0;
      }
    ''')

    Building.emcc(lib_src_name) # lib.c.o
    lib_name = os.path.join(self.get_dir(), 'libLIB.a')
    Building.emar('cr', lib_name, [lib_src_name + '.o']) # libLIB.a with lib.c.o

    def test(lib_args, err_expected):
      print(err_expected)
      output = run_process([PYTHON, EMCC, main_name, '-o', 'a.out.js'] + lib_args, stdout=PIPE, stderr=PIPE, check=not err_expected)
      #print output.stderr
      if err_expected:
        self.assertContained(err_expected, output.stderr)
      else:
        self.assertNotContained('unresolved symbol', output.stderr)
        out_js = os.path.join(self.get_dir(), 'a.out.js')
        assert os.path.exists(out_js), output.stdout + '\n' + output.stderr
        self.assertContained('result: 42', run_js(out_js))

    test(['-Wl,--start-group', lib_name, '-Wl,--start-group'], 'Nested --start-group, missing --end-group?')
    test(['-Wl,--end-group', lib_name, '-Wl,--start-group'], '--end-group without --start-group')
    test(['-Wl,--start-group', lib_name, '-Wl,--end-group'], None)
    test(['-Wl,--start-group', lib_name], None)

    print('embind test with groups')

    main_name = os.path.join(self.get_dir(), 'main.cpp')
    open(main_name, 'w').write(r'''
      #include <stdio.h>
      #include <emscripten/val.h>
      using namespace emscripten;
      extern "C" int x();
      int main() {
        int y = -x();
        y = val::global("Math").call<int>("abs", y);
        printf("result: %d\n", y);
        return 0;
      }
    ''')
    test(['-Wl,--start-group', lib_name, '-Wl,--end-group', '--bind'], None)

  def test_link_group_bitcode(self):
    one = open('1.c', 'w').write(r'''
int f(void);
int main() {
  f();
  return 0;
}
    ''')
    two = open('2.c', 'w').write(r'''
#include <stdio.h>
int f() {
  printf("Hello\n");
  return 0;
}
    ''')

    Popen([PYTHON, EMCC, '-o', '1.o', '1.c']).communicate()
    Popen([PYTHON, EMCC, '-o', '2.o', '2.c']).communicate()
    Popen([PYTHON, EMAR, 'crs', '2.a', '2.o']).communicate()
    Popen([PYTHON, EMCC, '-o', 'out.bc', '-Wl,--start-group', '2.a', '1.o', '-Wl,--end-group']).communicate()
    Popen([PYTHON, EMCC, 'out.bc']).communicate()
    self.assertContained('Hello', run_js('a.out.js'))

  def test_circular_libs(self):
    def tmp_source(name, code):
      file_name = os.path.join(self.get_dir(), name)
      open(file_name, 'w').write(code)
      return file_name

    a = tmp_source('a.c', 'int z(); int x() { return z(); }')
    b = tmp_source('b.c', 'int x(); int y() { return x(); } int z() { return 42; }')
    c = tmp_source('c.c', 'int q() { return 0; }')
    main = tmp_source('main.c', r'''
      #include <stdio.h>
      int y();
      int main() {
        printf("result: %d\n", y());
        return 0;
      }
    ''')

    Building.emcc(a) # a.c.o
    Building.emcc(b) # b.c.o
    Building.emcc(c) # c.c.o
    lib_a = os.path.join(self.get_dir(), 'libA.a')
    Building.emar('cr', lib_a, [a + '.o', c + '.o']) # libA.a with a.c.o,c.c.o
    lib_b = os.path.join(self.get_dir(), 'libB.a')
    Building.emar('cr', lib_b, [b + '.o', c + '.o']) # libB.a with b.c.o,c.c.o

    args = ['-s', 'ERROR_ON_UNDEFINED_SYMBOLS=1', main, '-o', 'a.out.js']
    libs_list = [lib_a, lib_b]

    # lib_a does not satisfy any symbols from main, so it will not be included,
    # and there will be an unresolved symbol.
    output = run_process([PYTHON, EMCC] + args + libs_list, stdout=PIPE, stderr=PIPE, check=False)
    self.assertContained('error: unresolved symbol: x', output.stderr)

    # -Wl,--start-group and -Wl,--end-group around the libs will cause a rescan
    # of lib_a after lib_b adds undefined symbol "x", so a.c.o will now be
    # included (and the link will succeed).
    libs = ['-Wl,--start-group'] + libs_list + ['-Wl,--end-group']
    output = run_process([PYTHON, EMCC] + args + libs, stdout=PIPE, stderr=PIPE)
    out_js = os.path.join(self.get_dir(), 'a.out.js')
    assert os.path.exists(out_js), output.stdout + '\n' + output.stderr
    self.assertContained('result: 42', run_js(out_js))

    # -( and -) should also work.
    args = ['-s', 'ERROR_ON_UNDEFINED_SYMBOLS=1', main, '-o', 'a2.out.js']
    libs = ['-Wl,-('] + libs_list + ['-Wl,-)']
    output = run_process([PYTHON, EMCC] + args + libs, stdout=PIPE, stderr=PIPE)
    out_js = os.path.join(self.get_dir(), 'a2.out.js')
    assert os.path.exists(out_js), output.stdout + '\n' + output.stderr
    self.assertContained('result: 42', run_js(out_js))

  def test_redundant_link(self):
    lib = "int mult() { return 1; }"
    lib_name = os.path.join(self.get_dir(), 'libA.c')
    open(lib_name, 'w').write(lib)
    main = r'''
      #include <stdio.h>
      int mult();
      int main() {
        printf("result: %d\n", mult());
        return 0;
      }
    '''
    main_name = os.path.join(self.get_dir(), 'main.c')
    open(main_name, 'w').write(main)

    Building.emcc(lib_name, output_filename='libA.so')

    Building.emcc(main_name, ['libA.so']*2, output_filename='a.out.js')

    self.assertContained('result: 1', run_js(os.path.join(self.get_dir(), 'a.out.js')))

  def test_export_all(self):
    lib = r'''
      #include <stdio.h>
      void libf1() { printf("libf1\n"); }
      void libf2() { printf("libf2\n"); }
    '''
    lib_name = os.path.join(self.get_dir(), 'lib.c')
    open(lib_name, 'w').write(lib)

    open('main.js', 'w').write('''
      var Module = {
        onRuntimeInitialized: function() {
          _libf1();
          _libf2();
        }
      };
    ''')

    Building.emcc(lib_name, ['-s', 'EXPORT_ALL=1', '-s', 'LINKABLE=1', '--pre-js', 'main.js'], output_filename='a.out.js')

    self.assertContained('libf1\nlibf2\n', run_js(os.path.join(self.get_dir(), 'a.out.js')))

  def test_stdin(self):
    def _test():
      for engine in JS_ENGINES:
        if engine == V8_ENGINE: continue # no stdin support in v8 shell
        engine[0] = os.path.normpath(engine[0])
        print(engine, file=sys.stderr)
        # work around a bug in python's subprocess module
        # (we'd use run_js() normally)
        try_delete('out.txt')
        if os.name == 'nt': # windows
          os.system('type "in.txt" | {} >out.txt'.format(' '.join(Building.doublequote_spaces(make_js_command(os.path.normpath(exe), engine)))))
        else: # posix
          os.system('cat in.txt | {} > out.txt'.format(' '.join(Building.doublequote_spaces(make_js_command(exe, engine)))))
        self.assertContained('abcdef\nghijkl\neof', open('out.txt').read())

    Building.emcc(path_from_root('tests', 'module', 'test_stdin.c'), output_filename='a.out.js')
    open('in.txt', 'w').write('abcdef\nghijkl')
    exe = os.path.join(self.get_dir(), 'a.out.js')
    _test()
    Building.emcc(path_from_root('tests', 'module', 'test_stdin.c'),
                  ['-O2', '--closure', '1'],
                  output_filename='a.out.js')
    _test()

  def test_ungetc_fscanf(self):
    open('main.cpp', 'w').write(r'''
      #include <stdio.h>
      int main(int argc, char const *argv[])
      {
          char str[4] = {0};
          FILE* f = fopen("my_test.input", "r");
          if (f == NULL) {
              printf("cannot open file\n");
              return -1;
          }
          ungetc('x', f);
          ungetc('y', f);
          ungetc('z', f);
          fscanf(f, "%3s", str);
          printf("%s\n", str);
          return 0;
      }
    ''')
    open('my_test.input', 'w').write('abc')
    Building.emcc('main.cpp', ['--embed-file', 'my_test.input'], output_filename='a.out.js')
    self.assertContained('zyx', run_process(JS_ENGINES[0] + ['a.out.js'], stdout=PIPE, stderr=PIPE).stdout)

  def test_abspaths(self):
    # Includes with absolute paths are generally dangerous, things like -I/usr/.. will get to system local headers, not our portable ones.

    shutil.copyfile(path_from_root('tests', 'hello_world.c'), 'main.c')

    for args, expected in [(['-I/usr/something', '-Wwarn-absolute-paths'], True),
                           (['-L/usr/something', '-Wwarn-absolute-paths'], True),
                           (['-I/usr/something'], False),
                           (['-L/usr/something'], False),
                           (['-I/usr/something', '-Wno-warn-absolute-paths'], False),
                           (['-L/usr/something', '-Wno-warn-absolute-paths'], False),
                           (['-Isubdir/something', '-Wwarn-absolute-paths'], False),
                           (['-Lsubdir/something', '-Wwarn-absolute-paths'], False),
                           ([], False)]:
      print(args, expected)
      proc = run_process([PYTHON, EMCC, 'main.c'] + args, stderr=PIPE)
      assert ('encountered. If this is to a local system header/library, it may cause problems (local system files make sense for compiling natively on your system, but not necessarily to JavaScript)' in proc.stderr) == expected, proc.stderr
      if not expected:
        assert proc.stderr == '', proc.stderr

  def test_local_link(self):
    # Linking a local library directly, like /usr/lib/libsomething.so, cannot work of course since it
    # doesn't contain bitcode. However, when we see that we should look for a bitcode file for that
    # library in the -L paths and system/lib
    open(os.path.join(self.get_dir(), 'main.cpp'), 'w').write('''
      extern void printey();
      int main() {
        printey();
        return 0;
      }
    ''')

    try:
      os.makedirs(os.path.join(self.get_dir(), 'subdir'));
    except:
      pass
    open(os.path.join(self.get_dir(), 'subdir', 'libfile.so'), 'w').write('this is not llvm bitcode!')

    open(os.path.join(self.get_dir(), 'libfile.cpp'), 'w').write('''
      #include <stdio.h>
      void printey() {
        printf("hello from lib\\n");
      }
    ''')

    Popen([PYTHON, EMCC, os.path.join(self.get_dir(), 'libfile.cpp'), '-o', 'libfile.so']).communicate()
    Popen([PYTHON, EMCC, os.path.join(self.get_dir(), 'main.cpp'), os.path.join(self.get_dir(), 'subdir', 'libfile.so'), '-L.'], stderr=PIPE).communicate()
    self.assertContained('hello from lib', run_js(os.path.join(self.get_dir(), 'a.out.js')))

  def test_identical_basenames(self):
    # Issue 287: files in different dirs but with the same basename get confused as the same,
    # causing multiply defined symbol errors
    try:
      os.makedirs(os.path.join(self.get_dir(), 'foo'));
    except:
      pass
    try:
      os.makedirs(os.path.join(self.get_dir(), 'bar'));
    except:
      pass
    open(os.path.join(self.get_dir(), 'foo', 'main.cpp'), 'w').write('''
      extern void printey();
      int main() {
        printey();
        return 0;
      }
    ''')
    open(os.path.join(self.get_dir(), 'bar', 'main.cpp'), 'w').write('''
      #include <stdio.h>
      void printey() { printf("hello there\\n"); }
    ''')

    Popen([PYTHON, EMCC, os.path.join(self.get_dir(), 'foo', 'main.cpp'), os.path.join(self.get_dir(), 'bar', 'main.cpp')]).communicate()
    self.assertContained('hello there', run_js(os.path.join(self.get_dir(), 'a.out.js')))

    # ditto with first creating .o files
    try_delete(os.path.join(self.get_dir(), 'a.out.js'))
    Popen([PYTHON, EMCC, os.path.join(self.get_dir(), 'foo', 'main.cpp'), '-o', os.path.join(self.get_dir(), 'foo', 'main.o')]).communicate()
    Popen([PYTHON, EMCC, os.path.join(self.get_dir(), 'bar', 'main.cpp'), '-o', os.path.join(self.get_dir(), 'bar', 'main.o')]).communicate()
    Popen([PYTHON, EMCC, os.path.join(self.get_dir(), 'foo', 'main.o'), os.path.join(self.get_dir(), 'bar', 'main.o')]).communicate()
    self.assertContained('hello there', run_js(os.path.join(self.get_dir(), 'a.out.js')))

  def test_main_a(self):
    # if main() is in a .a, we need to pull in that .a

    main_name = os.path.join(self.get_dir(), 'main.c')
    open(main_name, 'w').write(r'''
      #include <stdio.h>
      extern int f();
      int main() {
        printf("result: %d.\n", f());
        return 0;
      }
    ''')

    other_name = os.path.join(self.get_dir(), 'other.c')
    open(other_name, 'w').write(r'''
      #include <stdio.h>
      int f() { return 12346; }
    ''')

    Popen([PYTHON, EMCC, main_name, '-c', '-o', main_name+'.bc']).communicate()
    Popen([PYTHON, EMCC, other_name, '-c', '-o', other_name+'.bc']).communicate()

    Popen([PYTHON, EMAR, 'cr', main_name+'.a', main_name+'.bc']).communicate()

    Popen([PYTHON, EMCC, other_name+'.bc', main_name+'.a']).communicate()

    self.assertContained('result: 12346.', run_js(os.path.join(self.get_dir(), 'a.out.js')))

  def test_dup_o_in_a(self):
    open('common.c', 'w').write(r'''
      #include <stdio.h>
      void a(void) {
        printf("a\n");
      }
    ''')
    Popen([PYTHON, EMCC, 'common.c', '-c', '-o', 'common.o']).communicate()
    Popen([PYTHON, EMAR, 'rc', 'liba.a', 'common.o']).communicate()

    open('common.c', 'w').write(r'''
      #include <stdio.h>
      void b(void) {
        printf("b\n");
      }
    ''')
    Popen([PYTHON, EMCC, 'common.c', '-c', '-o', 'common.o']).communicate()
    Popen([PYTHON, EMAR, 'rc', 'libb.a', 'common.o']).communicate()

    open('main.c', 'w').write(r'''
      void a(void);
      void b(void);
      int main() {
        a();
        b();
      }
    ''')
    Popen([PYTHON, EMCC, 'main.c', '-L.', '-la', '-lb']).communicate()

    self.assertContained('a\nb\n', run_js(os.path.join(self.get_dir(), 'a.out.js')))

  def test_dup_o_in_one_a(self):
    open('common.c', 'w').write(r'''
      #include <stdio.h>
      void a(void) {
        printf("a\n");
      }
    ''')
    Popen([PYTHON, EMCC, 'common.c', '-c', '-o', 'common.o']).communicate()

    try:
      os.makedirs(os.path.join(self.get_dir(), 'libdir'));
    except:
      pass
    open(os.path.join('libdir', 'common.c'), 'w').write(r'''
      #include <stdio.h>
      void b(void) {
        printf("b...\n");
      }
    ''')
    Popen([PYTHON, EMCC, os.path.join('libdir', 'common.c'), '-c', '-o', os.path.join('libdir', 'common.o')]).communicate()

    Popen([PYTHON, EMAR, 'rc', 'liba.a', 'common.o', os.path.join('libdir', 'common.o')]).communicate()

    open('main.c', 'w').write(r'''
      void a(void);
      void b(void);
      int main() {
        a();
        b();
      }
    ''')
    err = run_process([PYTHON, EMCC, 'main.c', '-L.', '-la'], stderr=PIPE).stderr
    assert 'loading from archive' not in err, err
    assert 'which has duplicate entries' not in err, err
    assert 'duplicate: common.o' not in err, err
    self.assertContained('a\nb...\n', run_js('a.out.js'))

    text = run_process([PYTHON, EMAR, 't', 'liba.a'], stdout=PIPE).stdout
    assert 'common.o' not in text, text
    assert text.count('common_') == 2, text
    for line in text.split('\n'):
      assert len(line) < 20, line # should not have huge hash names

    # make the hashing fail: 'q' is just a quick append, no replacement, so hashing is not done, and dupes are easy
    Popen([PYTHON, EMAR, 'q', 'liba.a', 'common.o', os.path.join('libdir', 'common.o')]).communicate()
    err = run_process([PYTHON, EMCC, 'main.c', '-L.', '-la'], stderr=PIPE).stderr
    assert 'loading from archive' in err, err
    assert 'which has duplicate entries' in err, err
    assert 'duplicate: common.o' in err, err
    assert err.count('duplicate: ') == 1, err # others are not duplicates - the hashing keeps them separate

  def test_export_in_a(self):
    export_name = 'this_is_an_entry_point'
    full_export_name = '_' + export_name

    open('export.c', 'w').write(r'''
      #include <stdio.h>
      void %s(void) {
        printf("Hello, world!\n");
      }
    ''' % export_name)
    Popen([PYTHON, EMCC, 'export.c', '-c', '-o', 'export.o']).communicate()
    Popen([PYTHON, EMAR, 'rc', 'libexport.a', 'export.o']).communicate()

    open('main.c', 'w').write(r'''
      int main() {
        return 0;
      }
    ''')

    # Sanity check: the symbol should not be linked in if not requested.
    Popen([PYTHON, EMCC, 'main.c', '-L.', '-lexport']).communicate()
    assert not self.is_exported_in_wasm(full_export_name, 'a.out.wasm')

    # Sanity check: exporting without a definition does not cause it to appear.
    # Note: exporting main prevents emcc from warning that it generated no code.
    Popen([PYTHON, EMCC, 'main.c', '-s', '''EXPORTED_FUNCTIONS=['_main', '%s']''' % full_export_name]).communicate()
    assert not self.is_exported_in_wasm(full_export_name, 'a.out.wasm')

    # Actual test: defining symbol in library and exporting it causes it to appear in the output.
    Popen([PYTHON, EMCC, 'main.c', '-L.', '-lexport', '-s', '''EXPORTED_FUNCTIONS=['%s']''' % full_export_name]).communicate()
    assert self.is_exported_in_wasm(full_export_name, 'a.out.wasm')

  def test_embed_file(self):
    open(os.path.join(self.get_dir(), 'somefile.txt'), 'w').write('''hello from a file with lots of data and stuff in it thank you very much''')
    open(os.path.join(self.get_dir(), 'main.cpp'), 'w').write(r'''
      #include <stdio.h>
      int main() {
        FILE *f = fopen("somefile.txt", "r");
        char buf[100];
        fread(buf, 1, 20, f);
        buf[20] = 0;
        fclose(f);
        printf("|%s|\n", buf);
        return 0;
      }
    ''')

    Popen([PYTHON, EMCC, os.path.join(self.get_dir(), 'main.cpp'), '--embed-file', 'somefile.txt']).communicate()
    self.assertContained('|hello from a file wi|', run_js(os.path.join(self.get_dir(), 'a.out.js')))

    # preload twice, should not err
    Popen([PYTHON, EMCC, os.path.join(self.get_dir(), 'main.cpp'), '--embed-file', 'somefile.txt', '--embed-file', 'somefile.txt']).communicate()
    self.assertContained('|hello from a file wi|', run_js(os.path.join(self.get_dir(), 'a.out.js')))

  def test_embed_file_dup(self):
    try_delete(os.path.join(self.get_dir(), 'tst'))
    os.mkdir(os.path.join(self.get_dir(), 'tst'))
    os.mkdir(os.path.join(self.get_dir(), 'tst', 'test1'))
    os.mkdir(os.path.join(self.get_dir(), 'tst', 'test2'))

    open(os.path.join(self.get_dir(), 'tst', 'aa.txt'), 'w').write('''frist''')
    open(os.path.join(self.get_dir(), 'tst', 'test1', 'aa.txt'), 'w').write('''sacond''')
    open(os.path.join(self.get_dir(), 'tst', 'test2', 'aa.txt'), 'w').write('''thard''')
    open(os.path.join(self.get_dir(), 'main.cpp'), 'w').write(r'''
      #include <stdio.h>
      #include <string.h>
      void print_file(const char *name) {
        FILE *f = fopen(name, "r");
        char buf[100];
        memset(buf, 0, 100);
        fread(buf, 1, 20, f);
        buf[20] = 0;
        fclose(f);
        printf("|%s|\n", buf);
      }
      int main() {
        print_file("tst/aa.txt");
        print_file("tst/test1/aa.txt");
        print_file("tst/test2/aa.txt");
        return 0;
      }
    ''')

    Popen([PYTHON, EMCC, os.path.join(self.get_dir(), 'main.cpp'), '--embed-file', 'tst']).communicate()
    self.assertContained('|frist|\n|sacond|\n|thard|\n', run_js(os.path.join(self.get_dir(), 'a.out.js')))

  def test_exclude_file(self):
    try_delete(os.path.join(self.get_dir(), 'tst'))
    os.mkdir(os.path.join(self.get_dir(), 'tst'))
    os.mkdir(os.path.join(self.get_dir(), 'tst', 'abc.exe'))
    os.mkdir(os.path.join(self.get_dir(), 'tst', 'abc.txt'))

    open(os.path.join(self.get_dir(), 'tst', 'hello.exe'), 'w').write('''hello''')
    open(os.path.join(self.get_dir(), 'tst', 'hello.txt'), 'w').write('''world''')
    open(os.path.join(self.get_dir(), 'tst', 'abc.exe', 'foo'), 'w').write('''emscripten''')
    open(os.path.join(self.get_dir(), 'tst', 'abc.txt', 'bar'), 'w').write('''!!!''')
    open(os.path.join(self.get_dir(), 'main.cpp'), 'w').write(r'''
      #include <stdio.h>
      int main() {
        if(fopen("tst/hello.exe", "rb")) printf("Failed\n");
        if(!fopen("tst/hello.txt", "rb")) printf("Failed\n");
        if(fopen("tst/abc.exe/foo", "rb")) printf("Failed\n");
        if(!fopen("tst/abc.txt/bar", "rb")) printf("Failed\n");

        return 0;
      }
    ''')

    Popen([PYTHON, EMCC, os.path.join(self.get_dir(), 'main.cpp'), '--embed-file', 'tst', '--exclude-file', '*.exe']).communicate()
    output = run_js(os.path.join(self.get_dir(), 'a.out.js'))
    assert output == '' or output == ' \n'

  def test_multidynamic_link(self):
    # Linking the same dynamic library in statically will error, normally, since we statically link it, causing dupe symbols

    def test(link_cmd, lib_suffix=''):
      print(link_cmd, lib_suffix)

      self.clear()

      open(os.path.join(self.get_dir(), 'main.cpp'), 'w').write(r'''
        #include <stdio.h>
        extern void printey();
        extern void printother();
        int main() {
          printf("*");
          printey();
          printf("\n");
          printother();
          printf("\n");
          printf("*");
          return 0;
        }
      ''')

      try:
        os.makedirs(os.path.join(self.get_dir(), 'libdir'));
      except:
        pass

      open(os.path.join(self.get_dir(), 'libdir', 'libfile.cpp'), 'w').write('''
        #include <stdio.h>
        void printey() {
          printf("hello from lib");
        }
      ''')

      open(os.path.join(self.get_dir(), 'libdir', 'libother.cpp'), 'w').write('''
        #include <stdio.h>
        extern void printey();
        void printother() {
          printf("|");
          printey();
          printf("|");
        }
      ''')

      compiler = [PYTHON, EMCC]

      # Build libfile normally into an .so
      Popen(compiler + [os.path.join(self.get_dir(), 'libdir', 'libfile.cpp'), '-o', os.path.join(self.get_dir(), 'libdir', 'libfile.so' + lib_suffix)]).communicate()
      # Build libother and dynamically link it to libfile
      Popen(compiler + [os.path.join(self.get_dir(), 'libdir', 'libother.cpp')] + link_cmd + ['-o', os.path.join(self.get_dir(), 'libdir', 'libother.so')]).communicate()
      # Build the main file, linking in both the libs
      Popen(compiler + [os.path.join(self.get_dir(), 'main.cpp')] + link_cmd + ['-lother', '-c']).communicate()
      print('...')
      # The normal build system is over. We need to do an additional step to link in the dynamic libraries, since we ignored them before
      Popen([PYTHON, EMCC, os.path.join(self.get_dir(), 'main.o')] + link_cmd + ['-lother', '-s', 'NO_EXIT_RUNTIME=0']).communicate()

      self.assertContained('*hello from lib\n|hello from lib|\n*', run_js(os.path.join(self.get_dir(), 'a.out.js')))

    test(['-L' + os.path.join(self.get_dir(), 'libdir'), '-lfile']) # -l, auto detection from library path
    test(['-L' + os.path.join(self.get_dir(), 'libdir'), os.path.join(self.get_dir(), 'libdir', 'libfile.so.3.1.4.1.5.9')], '.3.1.4.1.5.9') # handle libX.so.1.2.3 as well

  def test_js_link(self):
    open(os.path.join(self.get_dir(), 'main.cpp'), 'w').write('''
      #include <stdio.h>
      int main() {
        printf("hello from main\\n");
        return 0;
      }
    ''')
    open(os.path.join(self.get_dir(), 'before.js'), 'w').write('''
      var MESSAGE = 'hello from js';
      // Module is initialized with empty object by default, so if there are no keys - nothing was run yet
      if (Object.keys(Module).length) throw 'This code should run before anything else!';
    ''')
    open(os.path.join(self.get_dir(), 'after.js'), 'w').write('''
      Module.print(MESSAGE);
    ''')

    Popen([PYTHON, EMCC, os.path.join(self.get_dir(), 'main.cpp'), '--pre-js', 'before.js', '--post-js', 'after.js', '-s', 'BINARYEN_ASYNC_COMPILATION=0']).communicate()
    self.assertContained('hello from main\nhello from js\n', run_js(os.path.join(self.get_dir(), 'a.out.js')))

  def test_sdl_endianness(self):
    open(os.path.join(self.get_dir(), 'main.cpp'), 'w').write(r'''
      #include <stdio.h>
      #include <SDL/SDL.h>

      int main() {
        printf("%d, %d, %d\n", SDL_BYTEORDER, SDL_LIL_ENDIAN, SDL_BIG_ENDIAN);
        return 0;
      }
    ''')
    Popen([PYTHON, EMCC, os.path.join(self.get_dir(), 'main.cpp')]).communicate()
    self.assertContained('1234, 1234, 4321\n', run_js(os.path.join(self.get_dir(), 'a.out.js')))

  def test_libpng(self):
    shutil.copyfile(path_from_root('tests', 'pngtest.png'), 'pngtest.png')
    Building.emcc(path_from_root('tests','pngtest.c'), ['--embed-file', 'pngtest.png', '-s', 'USE_ZLIB=1', '-s', 'USE_LIBPNG=1'], output_filename='a.out.js')
    self.assertContained('TESTS PASSED', run_process(JS_ENGINES[0] + ['a.out.js'], stdout=PIPE, stderr=PIPE).stdout)

  def test_bullet(self):
    Building.emcc(path_from_root('tests','bullet_hello_world.cpp'), ['-s', 'USE_BULLET=1'], output_filename='a.out.js')
    self.assertContained('BULLET RUNNING', run_process(JS_ENGINES[0] + ['a.out.js'], stdout=PIPE, stderr=PIPE).stdout)

  def test_vorbis(self):
    #This will also test if ogg compiles, because vorbis depends on ogg
    Building.emcc(path_from_root('tests','vorbis_test.c'), ['-s', 'USE_VORBIS=1'], output_filename='a.out.js')
    self.assertContained('ALL OK', run_process(JS_ENGINES[0] + ['a.out.js'], stdout=PIPE, stderr=PIPE).stdout)

  def test_freetype(self):
    # copy the Liberation Sans Bold truetype file located in the <emscripten_root>/tests/freetype to the compilation folder
    shutil.copy2(path_from_root('tests/freetype','LiberationSansBold.ttf'), os.getcwd())
    # build test program with the font file embed in it
    Building.emcc(path_from_root('tests','freetype_test.c'), ['-s', 'USE_FREETYPE=1', '--embed-file', 'LiberationSansBold.ttf'], output_filename='a.out.js')
    # the test program will print an ascii representation of a bitmap where the 'w' character has been rendered using the Liberation Sans Bold font
    expectedOutput = '***   +***+   **\n' + \
                     '***+  +***+  +**\n' + \
                     '***+  *****  +**\n' + \
                     '+**+ +**+**+ +**\n' + \
                     '+*** +**+**+ ***\n' + \
                     ' *** +** **+ ***\n' + \
                     ' ***+**+ +**+**+\n' + \
                     ' +**+**+ +**+**+\n' + \
                     ' +*****  +*****+\n' + \
                     '  *****   ***** \n' + \
                     '  ****+   +***+ \n' + \
                     '  +***+   +***+ \n'
    self.assertContained(expectedOutput, run_process(JS_ENGINES[0] + ['a.out.js'], stdout=PIPE, stderr=PIPE).stdout)

  def test_link_memcpy(self):
    # memcpy can show up *after* optimizations, so after our opportunity to link in libc, so it must be special-cased
    open(os.path.join(self.get_dir(), 'main.cpp'), 'w').write(r'''
      #include <stdio.h>

      int main(int argc, char **argv) {
        int num = argc + 10;
        char buf[num], buf2[num];
        for (int i = 0; i < num; i++) {
          buf[i] = i*i+i/3;
        }
        for (int i = 1; i < num; i++) {
          buf[i] += buf[i-1];
        }
        for (int i = 0; i < num; i++) {
          buf2[i] = buf[i];
        }
        for (int i = 1; i < num; i++) {
          buf2[i] += buf2[i-1];
        }
        for (int i = 0; i < num; i++) {
          printf("%d:%d\n", i, buf2[i]);
        }
        return 0;
      }
    ''')
    Popen([PYTHON, EMCC, '-O2', os.path.join(self.get_dir(), 'main.cpp')]).communicate()
    output = run_js(os.path.join(self.get_dir(), 'a.out.js'), full_output=True, stderr=PIPE)
    self.assertContained('''0:0
1:1
2:6
3:21
4:53
5:111
6:-49
7:98
8:55
9:96
10:-16
''', output)
    self.assertNotContained('warning: library.js memcpy should not be running, it is only for testing!', output)

  def test_warn_undefined(self):
    open(os.path.join(self.get_dir(), 'main.cpp'), 'w').write(r'''
      #include <stdio.h>
      #include <SDL.h>
      #include "SDL/SDL_opengl.h"

      extern "C" {
        void something();
        void elsey();
      }

      int main() {
        printf("%p", SDL_GL_GetProcAddress("glGenTextures")); // pull in gl proc stuff, avoid warnings on emulation funcs
        something();
        elsey();
        return 0;
      }
    ''')

    def clear(): try_delete('a.out.js')

    for args in [[], ['-O2']]:
      for action in ['WARN', 'ERROR', None]:
        for value in ([0, 1] if action else [0]):
          clear()
          print('warn', args, action, value)
          extra = ['-s', action + '_ON_UNDEFINED_SYMBOLS=%d' % value] if action else []
          output = run_process([PYTHON, EMCC, os.path.join(self.get_dir(), 'main.cpp')] + extra + args, stderr=PIPE, check=False)
          if action == None or (action == 'WARN' and value):
            self.assertContained('unresolved symbol: something', output.stderr)
            self.assertContained('unresolved symbol: elsey', output.stderr)
            assert os.path.exists('a.out.js')
            self.assertNotContained('unresolved symbol: emscripten_', output.stderr)
          elif action == 'ERROR' and value:
            self.assertContained('unresolved symbol: something', output.stderr)
            self.assertContained('unresolved symbol: elsey', output.stderr)
            self.assertNotContained('warning', output.stderr)
            assert not os.path.exists('a.out.js')
          elif action == 'WARN' and not value:
            self.assertNotContained('unresolved symbol', output.stderr)
            assert os.path.exists('a.out.js')

  def test_toobig(self):
    # very large [N x i8], we should not oom in the compiler
    self.clear()
    open(os.path.join(self.get_dir(), 'main.cpp'), 'w').write(r'''
      #include <stdio.h>

      #define BYTES 100*1024*1024

      int main(int argc, char **argv) {
        if (argc == 100) {
          static char buf[BYTES];
          static char buf2[BYTES];
          for (int i = 0; i < BYTES; i++) {
            buf[i] = i*i;
            buf2[i] = i/3;
          }
          for (int i = 0; i < BYTES; i++) {
            buf[i] = buf2[i/2];
            buf2[i] = buf[i/3];
          }
          printf("%d\n", buf[10] + buf2[20]);
        }
        return 0;
      }
    ''')
    output = run_process([PYTHON, EMCC, os.path.join(self.get_dir(), 'main.cpp')], stderr=PIPE).stderr
    print(output)
    assert os.path.exists('a.out.js')

  def test_prepost(self):
    open(os.path.join(self.get_dir(), 'main.cpp'), 'w').write('''
      #include <stdio.h>
      int main() {
        printf("hello from main\\n");
        return 0;
      }
    ''')
    open(os.path.join(self.get_dir(), 'pre.js'), 'w').write('''
      var Module = {
        preRun: function() { Module.print('pre-run') },
        postRun: function() { Module.print('post-run') }
      };
    ''')

    Popen([PYTHON, EMCC, os.path.join(self.get_dir(), 'main.cpp'), '--pre-js', 'pre.js', '-s', 'BINARYEN_ASYNC_COMPILATION=0']).communicate()
    self.assertContained('pre-run\nhello from main\npost-run\n', run_js(os.path.join(self.get_dir(), 'a.out.js')))

    # never run, so no preRun or postRun
    src = open(os.path.join(self.get_dir(), 'a.out.js')).read().replace('// {{PRE_RUN_ADDITIONS}}', 'addRunDependency()')
    open(os.path.join(self.get_dir(), 'a.out.js'), 'w').write(src)
    self.assertNotContained('pre-run\nhello from main\npost-run\n', run_js(os.path.join(self.get_dir(), 'a.out.js')))

    # noInitialRun prevents run
    for no_initial_run, run_dep in [(0, 0), (1, 0), (0, 1)]:
      print(no_initial_run, run_dep)
      Popen([PYTHON, EMCC, os.path.join(self.get_dir(), 'main.cpp'), '-s', 'BINARYEN_ASYNC_COMPILATION=0']).communicate()
      src = 'var Module = { noInitialRun: %d };\n' % no_initial_run + open(os.path.join(self.get_dir(), 'a.out.js')).read()
      if run_dep:
        src = src.replace('// {{PRE_RUN_ADDITIONS}}', '// {{PRE_RUN_ADDITIONS}}\naddRunDependency("test");') \
                 .replace('// {{POST_RUN_ADDITIONS}}', '// {{POST_RUN_ADDITIONS}}\nremoveRunDependency("test");')
      open(os.path.join(self.get_dir(), 'a.out.js'), 'w').write(src)
      assert ('hello from main' in run_js(os.path.join(self.get_dir(), 'a.out.js'))) != no_initial_run, 'only run if no noInitialRun'

      if no_initial_run:
        # Calling main later should still work, filesystem etc. must be set up.
        print('call main later')
        src = open(os.path.join(self.get_dir(), 'a.out.js')).read() + '\nModule.callMain();\n';
        open(os.path.join(self.get_dir(), 'a.out.js'), 'w').write(src)
        assert 'hello from main' in run_js(os.path.join(self.get_dir(), 'a.out.js')), 'main should print when called manually'

    # Use postInit
    open(os.path.join(self.get_dir(), 'pre.js'), 'w').write('''
      var Module = {
        preRun: function() { Module.print('pre-run') },
        postRun: function() { Module.print('post-run') },
        preInit: function() { Module.print('pre-init') }
      };
    ''')
    Popen([PYTHON, EMCC, os.path.join(self.get_dir(), 'main.cpp'), '--pre-js', 'pre.js']).communicate()
    self.assertContained('pre-init\npre-run\nhello from main\npost-run\n', run_js(os.path.join(self.get_dir(), 'a.out.js')))

  def test_prepost2(self):
    open(os.path.join(self.get_dir(), 'main.cpp'), 'w').write('''
      #include <stdio.h>
      int main() {
        printf("hello from main\\n");
        return 0;
      }
    ''')
    open(os.path.join(self.get_dir(), 'pre.js'), 'w').write('''
      var Module = {
        preRun: function() { Module.print('pre-run') },
      };
    ''')
    open(os.path.join(self.get_dir(), 'pre2.js'), 'w').write('''
      Module.postRun = function() { Module.print('post-run') };
    ''')
    Popen([PYTHON, EMCC, os.path.join(self.get_dir(), 'main.cpp'), '--pre-js', 'pre.js', '--pre-js', 'pre2.js']).communicate()
    self.assertContained('pre-run\nhello from main\npost-run\n', run_js(os.path.join(self.get_dir(), 'a.out.js')))

  def test_prepre(self):
    open(os.path.join(self.get_dir(), 'main.cpp'), 'w').write('''
      #include <stdio.h>
      int main() {
        printf("hello from main\\n");
        return 0;
      }
    ''')
    open(os.path.join(self.get_dir(), 'pre.js'), 'w').write('''
      var Module = {
        preRun: [function() { Module.print('pre-run') }],
      };
    ''')
    open(os.path.join(self.get_dir(), 'pre2.js'), 'w').write('''
      Module.preRun.push(function() { Module.print('prepre') });
    ''')
    Popen([PYTHON, EMCC, os.path.join(self.get_dir(), 'main.cpp'), '--pre-js', 'pre.js', '--pre-js', 'pre2.js']).communicate()
    self.assertContained('prepre\npre-run\nhello from main\n', run_js(os.path.join(self.get_dir(), 'a.out.js')))

  def test_save_bc(self):
    for save in [0, 1]:
      self.clear()
      Popen([PYTHON, EMCC, path_from_root('tests', 'hello_world_loop_malloc.cpp')] + ([] if not save else ['--save-bc', self.in_dir('my_bitcode.bc')])).communicate()
      assert 'hello, world!' in run_js(self.in_dir('a.out.js'))
      assert os.path.exists(self.in_dir('my_bitcode.bc')) == save
      if save:
        try_delete('a.out.js')
        Building.llvm_dis(self.in_dir('my_bitcode.bc'), self.in_dir('my_ll.ll'))
        try:
          os.environ['EMCC_LEAVE_INPUTS_RAW'] = '1'
          Popen([PYTHON, EMCC, 'my_ll.ll', '-o', 'two.js']).communicate()
          assert 'hello, world!' in run_js(self.in_dir('two.js'))
        finally:
          del os.environ['EMCC_LEAVE_INPUTS_RAW']

  def test_js_optimizer(self):
    for input, expected, passes in [
      (path_from_root('tests', 'optimizer', 'eliminateDeadGlobals.js'), open(path_from_root('tests', 'optimizer', 'eliminateDeadGlobals-output.js')).read(),
       ['eliminateDeadGlobals']),
      (path_from_root('tests', 'optimizer', 'test-js-optimizer.js'), open(path_from_root('tests', 'optimizer', 'test-js-optimizer-output.js')).read(),
       ['hoistMultiples', 'removeAssignsToUndefined', 'simplifyExpressions']),
      (path_from_root('tests', 'optimizer', 'test-js-optimizer-asm.js'), open(path_from_root('tests', 'optimizer', 'test-js-optimizer-asm-output.js')).read(),
       ['asm', 'simplifyExpressions']),
      (path_from_root('tests', 'optimizer', 'test-js-optimizer-si.js'), open(path_from_root('tests', 'optimizer', 'test-js-optimizer-si-output.js')).read(),
       ['simplifyIfs']),
      (path_from_root('tests', 'optimizer', 'test-js-optimizer-regs.js'), open(path_from_root('tests', 'optimizer', 'test-js-optimizer-regs-output.js')).read(),
       ['registerize']),
      (path_from_root('tests', 'optimizer', 'eliminator-test.js'), open(path_from_root('tests', 'optimizer', 'eliminator-test-output.js')).read(),
       ['eliminate']),
      (path_from_root('tests', 'optimizer', 'safe-eliminator-test.js'), open(path_from_root('tests', 'optimizer', 'safe-eliminator-test-output.js')).read(),
       ['eliminateMemSafe']),
      (path_from_root('tests', 'optimizer', 'asm-eliminator-test.js'), open(path_from_root('tests', 'optimizer', 'asm-eliminator-test-output.js')).read(),
       ['asm', 'eliminate']),
      (path_from_root('tests', 'optimizer', 'test-js-optimizer-asm-regs.js'), open(path_from_root('tests', 'optimizer', 'test-js-optimizer-asm-regs-output.js')).read(),
       ['asm', 'registerize']),
      (path_from_root('tests', 'optimizer', 'test-js-optimizer-asm-regs-harder.js'), [open(path_from_root('tests', 'optimizer', 'test-js-optimizer-asm-regs-harder-output.js')).read(), open(path_from_root('tests', 'optimizer', 'test-js-optimizer-asm-regs-harder-output2.js')).read(), open(path_from_root('tests', 'optimizer', 'test-js-optimizer-asm-regs-harder-output3.js')).read()],
       ['asm', 'registerizeHarder']),
      (path_from_root('tests', 'optimizer', 'test-js-optimizer-asm-regs-min.js'), open(path_from_root('tests', 'optimizer', 'test-js-optimizer-asm-regs-min-output.js')).read(),
       ['asm', 'registerize', 'minifyLocals']),
      (path_from_root('tests', 'optimizer', 'test-js-optimizer-asm-pre.js'), [open(path_from_root('tests', 'optimizer', 'test-js-optimizer-asm-pre-output.js')).read(), open(path_from_root('tests', 'optimizer', 'test-js-optimizer-asm-pre-output2.js')).read()],
       ['asm', 'simplifyExpressions']),
      (path_from_root('tests', 'optimizer', 'test-js-optimizer-asm-pre-f32.js'), open(path_from_root('tests', 'optimizer', 'test-js-optimizer-asm-pre-output-f32.js')).read(),
       ['asm', 'asmPreciseF32', 'simplifyExpressions', 'optimizeFrounds']),
      (path_from_root('tests', 'optimizer', 'test-js-optimizer-asm-pre-f32.js'), open(path_from_root('tests', 'optimizer', 'test-js-optimizer-asm-pre-output-f32-nosimp.js')).read(),
       ['asm', 'asmPreciseF32', 'optimizeFrounds']),
      (path_from_root('tests', 'optimizer', 'test-reduce-dead-float-return.js'), open(path_from_root('tests', 'optimizer', 'test-reduce-dead-float-return-output.js')).read(),
       ['asm', 'optimizeFrounds', 'registerizeHarder']),
      (path_from_root('tests', 'optimizer', 'test-no-reduce-dead-float-return-to-nothing.js'), open(path_from_root('tests', 'optimizer', 'test-no-reduce-dead-float-return-to-nothing-output.js')).read(),
       ['asm', 'registerizeHarder']),
      (path_from_root('tests', 'optimizer', 'test-js-optimizer-asm-last.js'), [open(path_from_root('tests', 'optimizer', 'test-js-optimizer-asm-lastOpts-output.js')).read(), open(path_from_root('tests', 'optimizer', 'test-js-optimizer-asm-lastOpts-output2.js')).read(), open(path_from_root('tests', 'optimizer', 'test-js-optimizer-asm-lastOpts-output3.js')).read()],
       ['asm', 'asmLastOpts']),
      (path_from_root('tests', 'optimizer', 'asmLastOpts.js'), open(path_from_root('tests', 'optimizer', 'asmLastOpts-output.js')).read(),
       ['asm', 'asmLastOpts']),
      (path_from_root('tests', 'optimizer', 'test-js-optimizer-asm-last.js'), [open(path_from_root('tests', 'optimizer', 'test-js-optimizer-asm-last-output.js')).read(), open(path_from_root('tests', 'optimizer', 'test-js-optimizer-asm-last-output2.js')).read(), open(path_from_root('tests', 'optimizer', 'test-js-optimizer-asm-last-output3.js')).read()],
       ['asm', 'asmLastOpts', 'last']),
      (path_from_root('tests', 'optimizer', 'test-js-optimizer-asm-relocate.js'), open(path_from_root('tests', 'optimizer', 'test-js-optimizer-asm-relocate-output.js')).read(),
       ['asm', 'relocate']),
      (path_from_root('tests', 'optimizer', 'test-js-optimizer-asm-outline1.js'), open(path_from_root('tests', 'optimizer', 'test-js-optimizer-asm-outline1-output.js')).read(),
       ['asm', 'outline']),
      (path_from_root('tests', 'optimizer', 'test-js-optimizer-asm-outline2.js'), open(path_from_root('tests', 'optimizer', 'test-js-optimizer-asm-outline2-output.js')).read(),
       ['asm', 'outline']),
      (path_from_root('tests', 'optimizer', 'test-js-optimizer-asm-outline3.js'), open(path_from_root('tests', 'optimizer', 'test-js-optimizer-asm-outline3-output.js')).read(),
       ['asm', 'outline']),
      (path_from_root('tests', 'optimizer', 'test-js-optimizer-asm-outline4.js'), open(path_from_root('tests', 'optimizer', 'test-js-optimizer-asm-outline4-output.js')).read(),
       ['asm', 'outline']),
      (path_from_root('tests', 'optimizer', 'test-js-optimizer-asm-minlast.js'), open(path_from_root('tests', 'optimizer', 'test-js-optimizer-asm-minlast-output.js')).read(),
       ['asm', 'minifyWhitespace', 'asmLastOpts', 'last']),
      (path_from_root('tests', 'optimizer', 'test-js-optimizer-shiftsAggressive.js'), open(path_from_root('tests', 'optimizer', 'test-js-optimizer-shiftsAggressive-output.js')).read(),
       ['asm', 'aggressiveVariableElimination']),
      (path_from_root('tests', 'optimizer', 'test-js-optimizer-localCSE.js'), open(path_from_root('tests', 'optimizer', 'test-js-optimizer-localCSE-output.js')).read(),
       ['asm', 'localCSE']),
      (path_from_root('tests', 'optimizer', 'test-js-optimizer-ensureLabelSet.js'), open(path_from_root('tests', 'optimizer', 'test-js-optimizer-ensureLabelSet-output.js')).read(),
       ['asm', 'ensureLabelSet']),
      (path_from_root('tests', 'optimizer', '3154.js'), open(path_from_root('tests', 'optimizer', '3154-output.js')).read(),
       ['asm', 'eliminate', 'registerize', 'asmLastOpts', 'last']),
      (path_from_root('tests', 'optimizer', 'simd.js'), open(path_from_root('tests', 'optimizer', 'simd-output.js')).read(),
       ['asm', 'eliminate']), # eliminate, just enough to trigger asm normalization/denormalization
      (path_from_root('tests', 'optimizer', 'simd.js'), open(path_from_root('tests', 'optimizer', 'simd-output-memSafe.js')).read(),
       ['asm', 'eliminateMemSafe']),
      (path_from_root('tests', 'optimizer', 'safeLabelSetting.js'), open(path_from_root('tests', 'optimizer', 'safeLabelSetting-output.js')).read(),
       ['asm', 'safeLabelSetting']), # eliminate, just enough to trigger asm normalization/denormalization
      (path_from_root('tests', 'optimizer', 'null_if.js'), [open(path_from_root('tests', 'optimizer', 'null_if-output.js')).read(), open(path_from_root('tests', 'optimizer', 'null_if-output2.js')).read()],
       ['asm', 'registerizeHarder', 'asmLastOpts', 'minifyWhitespace']), # issue 3520
      (path_from_root('tests', 'optimizer', 'null_else.js'), [open(path_from_root('tests', 'optimizer', 'null_else-output.js')).read(), open(path_from_root('tests', 'optimizer', 'null_else-output2.js')).read()],
       ['asm', 'registerizeHarder', 'asmLastOpts', 'minifyWhitespace']), # issue 3549
      (path_from_root('tests', 'optimizer', 'test-js-optimizer-splitMemory.js'), open(path_from_root('tests', 'optimizer', 'test-js-optimizer-splitMemory-output.js')).read(),
       ['splitMemory']),
      (path_from_root('tests', 'optimizer', 'JSDCE.js'), open(path_from_root('tests', 'optimizer', 'JSDCE-output.js')).read(),
       ['JSDCE']),
      (path_from_root('tests', 'optimizer', 'JSDCE-uglifyjsNodeTypes.js'), open(path_from_root('tests', 'optimizer', 'JSDCE-uglifyjsNodeTypes-output.js')).read(),
       ['JSDCE']),
      (path_from_root('tests', 'optimizer', 'JSDCE-hasOwnProperty.js'), open(path_from_root('tests', 'optimizer', 'JSDCE-hasOwnProperty-output.js')).read(),
       ['JSDCE']),
      (path_from_root('tests', 'optimizer', 'AJSDCE.js'), open(path_from_root('tests', 'optimizer', 'AJSDCE-output.js')).read(),
       ['AJSDCE']),
      (path_from_root('tests', 'optimizer', 'emitDCEGraph.js'), open(path_from_root('tests', 'optimizer', 'emitDCEGraph-output.js')).read(),
       ['emitDCEGraph', 'noEmitAst']),
      (path_from_root('tests', 'optimizer', 'emitDCEGraph2.js'), open(path_from_root('tests', 'optimizer', 'emitDCEGraph2-output.js')).read(),
       ['emitDCEGraph', 'noEmitAst']),
      (path_from_root('tests', 'optimizer', 'emitDCEGraph3.js'), open(path_from_root('tests', 'optimizer', 'emitDCEGraph3-output.js')).read(),
       ['emitDCEGraph', 'noEmitAst']),
      (path_from_root('tests', 'optimizer', 'emitDCEGraph4.js'), open(path_from_root('tests', 'optimizer', 'emitDCEGraph4-output.js')).read(),
       ['emitDCEGraph', 'noEmitAst']),
      (path_from_root('tests', 'optimizer', 'emitDCEGraph5.js'), open(path_from_root('tests', 'optimizer', 'emitDCEGraph5-output.js')).read(),
       ['emitDCEGraph', 'noEmitAst']),
      (path_from_root('tests', 'optimizer', 'applyDCEGraphRemovals.js'), open(path_from_root('tests', 'optimizer', 'applyDCEGraphRemovals-output.js')).read(),
       ['applyDCEGraphRemovals']),
    ]:
      print(input, passes)

      if not isinstance(expected, list): expected = [expected]
      expected = [out.replace('\n\n', '\n').replace('\n\n', '\n') for out in expected]

      # test calling js optimizer
      print('  js')
      output = run_process(NODE_JS + [path_from_root('tools', 'js-optimizer.js'), input] + passes, stdin=PIPE, stdout=PIPE).stdout

      def check_js(js, expected):
        #print >> sys.stderr, 'chak\n==========================\n', js, '\n===========================\n'
        if 'registerizeHarder' in passes:
          # registerizeHarder is hard to test, as names vary by chance, nondeterminstically FIXME
          def fix(src):
            if type(src) is list:
              return list(map(fix, src))
            src = '\n'.join([line for line in src.split('\n') if 'var ' not in line]) # ignore vars
            def reorder(func):
              def swap(func, stuff):
                # emit EYE_ONE always before EYE_TWO, replacing i1,i2 or i2,i1 etc
                for i in stuff:
                  if i not in func: return func
                indexes = [[i, func.index(i)] for i in stuff]
                indexes.sort(key=lambda x: x[1])
                for j in range(len(indexes)):
                  func = func.replace(indexes[j][0], 'STD_' + str(j))
                return func
              func = swap(func, ['i1', 'i2', 'i3'])
              func = swap(func, ['i1', 'i2'])
              func = swap(func, ['i4', 'i5'])
              return func
            src = 'function '.join(map(reorder, src.split('function ')))
            return src
          js = fix(js)
          expected = fix(expected)
        self.assertIdentical(expected, js.replace('\r\n', '\n').replace('\n\n', '\n').replace('\n\n', '\n'))

      if input not in [ # blacklist of tests that are native-optimizer only
        path_from_root('tests', 'optimizer', 'asmLastOpts.js'),
        path_from_root('tests', 'optimizer', '3154.js')
      ]:
        check_js(output, expected)
      else:
        print('(skip non-native)')

      if js_optimizer.use_native(passes) and js_optimizer.get_native_optimizer():
        # test calling native
        def check_json():
          Popen(listify(NODE_JS) + [path_from_root('tools', 'js-optimizer.js'), output_temp, 'receiveJSON'], stdin=PIPE, stdout=open(output_temp + '.js', 'w')).communicate()
          output = open(output_temp + '.js').read()
          check_js(output, expected)

        self.clear()
        input_temp = 'temp.js'
        output_temp = 'output.js'
        shutil.copyfile(input, input_temp)
        Popen(listify(NODE_JS) + [path_from_root('tools', 'js-optimizer.js'), input_temp, 'emitJSON'], stdin=PIPE, stdout=open(input_temp + '.js', 'w')).communicate()
        original = open(input).read()
        if '// EXTRA_INFO:' in original:
          json = open(input_temp + '.js').read()
          json += '\n' + original[original.find('// EXTRA_INFO:'):]
          open(input_temp + '.js', 'w').write(json)

        # last is only relevant when we emit JS
        if 'last' not in passes and \
           'null_if' not in input and 'null_else' not in input:  # null-* tests are js optimizer or native, not a mixture (they mix badly)
          print('  native (receiveJSON)')
          output = run_process([js_optimizer.get_native_optimizer(), input_temp + '.js'] + passes + ['receiveJSON', 'emitJSON'], stdin=PIPE, stdout=open(output_temp, 'w')).stdout
          check_json()

          print('  native (parsing JS)')
          output = run_process([js_optimizer.get_native_optimizer(), input] + passes + ['emitJSON'], stdin=PIPE, stdout=open(output_temp, 'w')).stdout
          check_json()

        print('  native (emitting JS)')
        output = run_process([js_optimizer.get_native_optimizer(), input] + passes, stdin=PIPE, stdout=PIPE).stdout
        check_js(output, expected)

  def test_m_mm(self):
    open(os.path.join(self.get_dir(), 'foo.c'), 'w').write('''#include <emscripten.h>''')
    for opt in ['M', 'MM']:
      proc = run_process([PYTHON, EMCC, os.path.join(self.get_dir(), 'foo.c'), '-' + opt], stdout=PIPE, stderr=PIPE)
      assert 'foo.o: ' in proc.stdout, '-%s failed to produce the right output: %s' % (opt, proc.stdout)
      assert 'error' not in proc.stderr, 'Unexpected stderr: ' + proc.stderr

  def test_emcc_debug_files(self):
    if os.environ.get('EMCC_DEBUG'): return self.skip('cannot run in debug mode')

    for opts in [0, 1, 2, 3]:
      for debug in [None, '1', '2']:
        print(opts, debug)
        try:
          if debug: os.environ['EMCC_DEBUG'] = debug
          with clean_write_access_to_canonical_temp_dir(self.canonical_temp_dir):
            check_execute([PYTHON, EMCC, path_from_root('tests', 'hello_world.cpp'), '-O'+ str(opts)], stderr=PIPE)
            if debug is None:
              for x in os.listdir(self.canonical_temp_dir):
                if x.startswith('emcc-'):
                  assert 0
            elif debug == '1':
              assert os.path.exists(os.path.join(self.canonical_temp_dir, 'emcc-0-linktime.bc'))
              assert os.path.exists(os.path.join(self.canonical_temp_dir, 'emcc-1-original.js'))
            elif debug == '2':
              assert os.path.exists(os.path.join(self.canonical_temp_dir, 'emcc-0-basebc.bc'))
              assert os.path.exists(os.path.join(self.canonical_temp_dir, 'emcc-1-linktime.bc'))
              assert os.path.exists(os.path.join(self.canonical_temp_dir, 'emcc-2-original.js'))
        finally:
          if debug: del os.environ['EMCC_DEBUG']

  def test_debuginfo(self):
    if os.environ.get('EMCC_DEBUG'): return self.skip('cannot run in debug mode')

    try:
      os.environ['EMCC_DEBUG'] = '1'
      for args, expect_llvm in [
          (['-O0'], False),
          (['-O0', '-g'], True),
          (['-O0', '-g4'], True),
          (['-O1'], False),
          (['-O1', '-g'], True),
          (['-O2'], False),
          (['-O2', '-g'], True),
        ]:
        print(args, expect_llvm)
        with clean_write_access_to_canonical_temp_dir(self.canonical_temp_dir):
          err = run_process([PYTHON, EMCC, path_from_root('tests', 'hello_world.cpp')] + args, stdout=PIPE, stderr=PIPE).stderr
        assert expect_llvm == ('strip-debug' not in err), err
    finally:
      del os.environ['EMCC_DEBUG']

  def test_scons(self): # also incidentally tests c++11 integration in llvm 3.1
    scons_path = Building.which('scons')
    if not scons_path:
      return self.skip('Skipping other.test_scons: The tool "scons" was not found in PATH!')
    try_delete(os.path.join(self.get_dir(), 'test'))
    shutil.copytree(path_from_root('tests', 'scons'), os.path.join(self.get_dir(), 'test'))
    shutil.copytree(path_from_root('tools', 'scons', 'site_scons'), os.path.join(self.get_dir(), 'test', 'site_scons'))
    os.chdir(os.path.join(self.get_dir(), 'test'))
    Popen(['scons']).communicate()
    output = run_js('scons_integration.js', assert_returncode=5)
    assert 'If you see this - the world is all right!' in output

  def test_embind(self):
    environ = os.environ.copy()
    environ['EMCC_CLOSURE_ARGS'] = environ.get('EMCC_CLOSURE_ARGS', '') + " --externs " + pipes.quote(path_from_root('tests', 'embind', 'underscore-externs.js'))
    test_cases = [
        ([], True), # without --bind, we fail
        (['--bind'], False),
        (['--bind', '-O1'], False),
        (['--bind', '-O2'], False),
        (['--bind', '-O2', '-s', 'ALLOW_MEMORY_GROWTH=1', path_from_root('tests', 'embind', 'isMemoryGrowthEnabled=true.cpp')], False),
    ]
    test_cases.extend([ (args[:] + ['-s', 'NO_DYNAMIC_EXECUTION=1'], status) for args, status in test_cases])
    test_cases.append((['--bind', '-O2', '--closure', '1'], False)) # closure compiler doesn't work with NO_DYNAMIC_EXECUTION=1
    test_cases = [(args + ['-s', 'IN_TEST_HARNESS=1'], status) for args, status in test_cases]

    for args, fail in test_cases:
      print(args, fail)
      self.clear()
      try_delete(self.in_dir('a.out.js'))

      testFiles = [
        path_from_root('tests', 'embind', 'underscore-1.4.2.js'),
        path_from_root('tests', 'embind', 'imvu_test_adapter.js'),
        path_from_root('tests', 'embind', 'embind.test.js'),
      ]

      Popen(
        [ PYTHON,
          EMCC,
          path_from_root('tests', 'embind', 'embind_test.cpp'),
          '--pre-js', path_from_root('tests', 'embind', 'test.pre.js'),
          '--post-js', path_from_root('tests', 'embind', 'test.post.js'),
          '-s', 'BINARYEN_ASYNC_COMPILATION=0'
        ] + args,
        stderr=PIPE if fail else None,
        env=environ).communicate()

      assert os.path.exists(self.in_dir('a.out.js')) == (not fail)
      if not fail:
        with open(self.in_dir('a.out.js'), 'ab') as f:
          for tf in testFiles:
            f.write(open(tf, 'rb').read())

        output = run_js(self.in_dir('a.out.js'), stdout=PIPE, stderr=PIPE, full_output=True, assert_returncode=0, engine=NODE_JS)
        assert "FAIL" not in output, output

  def test_llvm_nativizer(self):
    if WINDOWS: return self.skip('test_llvm_nativizer does not work on Windows: https://github.com/kripken/emscripten/issues/702')
    if MACOS: return self.skip('test_llvm_nativizer does not work on macOS: https://github.com/kripken/emscripten/issues/709')
    try:
      Popen(['as', '--version'], stdout=PIPE, stderr=PIPE).communicate()
    except:
      return self.skip('no gnu as, cannot run nativizer')

    # avoid impure_ptr problems etc.
    shutil.copyfile(path_from_root('tests', 'files.cpp'), os.path.join(self.get_dir(), 'files.cpp'))
    open(os.path.join(self.get_dir(), 'somefile.binary'), 'w').write('''waka waka############################''')
    open(os.path.join(self.get_dir(), 'test.file'), 'w').write('''ay file..............,,,,,,,,,,,,,,''')
    open(os.path.join(self.get_dir(), 'stdin'), 'w').write('''inter-active''')
    subprocess.check_call([PYTHON, EMCC, os.path.join(self.get_dir(), 'files.cpp'), '-c'])
    subprocess.check_call([PYTHON, path_from_root('tools', 'nativize_llvm.py'), os.path.join(self.get_dir(), 'files.o')])
    output = run_process([os.path.join(self.get_dir(), 'files.o.run')], stdin=open(os.path.join(self.get_dir(), 'stdin')), stdout=PIPE, stderr=PIPE)
    self.assertContained('''size: 37
data: 119,97,107,97,32,119,97,107,97,35,35,35,35,35,35,35,35,35,35,35,35,35,35,35,35,35,35,35,35,35,35,35,35,35,35,35,35
loop: 119 97 107 97 32 119 97 107 97 35 35 35 35 35 35 35 35 35 35 35 35 35 35 35 35 35 35 35 35 35 35 35 35 35 35 35 35 ''' + '''
input:inter-active
texto
$
5 : 10,30,20,11,88
other=ay file...
seeked= file.
''', output.stdout)
    self.assertContained('texte\n', output.stderr)

  def test_emconfig(self):
    output = run_process([PYTHON, EMCONFIG, 'LLVM_ROOT'], stdout=PIPE, stderr=PIPE).stdout.strip()
    try:
      assert output == LLVM_ROOT
    except:
      print('Assertion failed: python %s LLVM_ROOT returned "%s" instead of expected "%s"!' % (EMCONFIG, output, LLVM_ROOT), file=sys.stderr)
      raise
    invalid = 'Usage: em-config VAR_NAME'
    # Don't accept variables that do not exist
    output = run_process([PYTHON, EMCONFIG, 'VAR_WHICH_DOES_NOT_EXIST'], stdout=PIPE, stderr=PIPE, check=False).stdout.strip()
    assert output == invalid
    # Don't accept no arguments
    output = run_process([PYTHON, EMCONFIG], stdout=PIPE, stderr=PIPE, check=False).stdout.strip()
    assert output == invalid
    # Don't accept more than one variable
    output = run_process([PYTHON, EMCONFIG, 'LLVM_ROOT', 'EMCC'], stdout=PIPE, stderr=PIPE, check=False).stdout.strip()
    assert output == invalid
    # Don't accept arbitrary python code
    output = run_process([PYTHON, EMCONFIG, 'sys.argv[1]'], stdout=PIPE, stderr=PIPE, check=False).stdout.strip()
    assert output == invalid

  def test_link_s(self):
    # -s OPT=VALUE can conflict with -s as a linker option. We warn and ignore
    open(os.path.join(self.get_dir(), 'main.cpp'), 'w').write(r'''
      extern "C" {
        void something();
      }

      int main() {
        something();
        return 0;
      }
    ''')
    open(os.path.join(self.get_dir(), 'supp.cpp'), 'w').write(r'''
      #include <stdio.h>

      extern "C" {
        void something() {
          printf("yello\n");
        }
      }
    ''')
    Popen([PYTHON, EMCC, os.path.join(self.get_dir(), 'main.cpp'), '-o', 'main.o']).communicate()
    Popen([PYTHON, EMCC, os.path.join(self.get_dir(), 'supp.cpp'), '-o', 'supp.o']).communicate()

    output = Popen([PYTHON, EMCC, os.path.join(self.get_dir(), 'main.o'), '-s', os.path.join(self.get_dir(), 'supp.o'), '-s', 'SAFE_HEAP=1'], stderr=PIPE).communicate()
    output = run_js('a.out.js')
    assert 'yello' in output, 'code works'
    code = open('a.out.js').read()
    assert 'SAFE_HEAP' in code, 'valid -s option had an effect'

  def test_conftest_s_flag_passing(self):
    open(os.path.join(self.get_dir(), 'conftest.c'), 'w').write(r'''
      int main() {
        return 0;
      }
    ''')
    os.environ["EMMAKEN_JUST_CONFIGURE"] = "1"
    cmd = [PYTHON, EMCC, '-s', 'ASSERTIONS=1', os.path.join(self.get_dir(), 'conftest.c'), '-o', 'conftest']
    output = run_process(cmd, stderr=PIPE)
    del os.environ["EMMAKEN_JUST_CONFIGURE"]
    self.assertNotContained('emcc: warning: treating -s as linker option', output.stderr)
    assert os.path.exists('conftest')

  def test_file_packager(self):
    try:
      os.mkdir('subdir')
    except:
      pass
    open('data1.txt', 'w').write('data1')
    os.chdir('subdir')
    open('data2.txt', 'w').write('data2')
    # relative path to below the current dir is invalid
    output = run_process([PYTHON, FILE_PACKAGER, 'test.data', '--preload', '../data1.txt'], stdout=PIPE, stderr=PIPE, check=False)
    assert len(output.stdout) == 0
    assert 'below the current directory' in output.stderr
    # relative path that ends up under us is cool
    output = run_process([PYTHON, FILE_PACKAGER, 'test.data', '--preload', '../subdir/data2.txt'], stdout=PIPE, stderr=PIPE)
    assert len(output.stdout) > 0
    assert 'below the current directory' not in output.stderr
    # direct path leads to the same code being generated - relative path does not make us do anything different
    output2 = run_process([PYTHON, FILE_PACKAGER, 'test.data', '--preload', 'data2.txt'], stdout=PIPE, stderr=PIPE)
    assert len(output2.stdout) > 0
    assert 'below the current directory' not in output2.stderr
    def clean(txt):
      return [line for line in txt.split('\n') if 'PACKAGE_UUID' not in line and 'loadPackage({' not in line]
    assert clean(output.stdout) == clean(output2.stdout)
    # verify '--separate-metadata' option produces separate metadata file
    os.chdir('..')
    Popen([PYTHON, FILE_PACKAGER, 'test.data', '--preload', 'data1.txt', '--preload', 'subdir/data2.txt', '--js-output=immutable.js', '--separate-metadata']).communicate()
    assert os.path.isfile('immutable.js.metadata')
    # verify js output file is immutable when metadata is separated
    shutil.copy2('immutable.js', 'immutable.js.copy') # copy with timestamp preserved
    Popen([PYTHON, FILE_PACKAGER, 'test.data', '--preload', 'data1.txt', '--preload', 'subdir/data2.txt', '--js-output=immutable.js', '--separate-metadata']).communicate()
    import filecmp
    assert filecmp.cmp('immutable.js.copy', 'immutable.js')
    assert str(os.path.getmtime('immutable.js.copy')) == str(os.path.getmtime('immutable.js')) # assert both file content and timestamp are the same as reference copy
    # verify the content of metadata file is correct
    f = open('immutable.js.metadata', 'r')
    import json
    metadata = json.load(f)
    f.close
    assert len(metadata['files']) == 2
    assert metadata['files'][0]['start'] == 0 and metadata['files'][0]['end'] == len('data1') and metadata['files'][0]['filename'] == '/data1.txt'
    assert metadata['files'][1]['start'] == len('data1') and metadata['files'][1]['end'] == len('data1') + len('data2') and metadata['files'][1]['filename'] == '/subdir/data2.txt'
    assert metadata['remote_package_size'] == len('data1') + len('data2')
    import uuid
    try:
      uuid = uuid.UUID(metadata['package_uuid'], version = 4) # can only assert the uuid format is correct, the uuid's value is expected to differ in between invocation
    except ValueError:
      assert False

  def test_file_packager_unicode(self):
    unicode_name = 'unicode…☃'
    if not os.path.exists(unicode_name):
      try:
        os.mkdir(unicode_name)
      except:
        print("we failed to even create a unicode dir, so on this OS, we can't test this")
        return
    full = os.path.join(unicode_name, 'data.txt')
    open(full, 'w').write('data')
    proc = run_process([PYTHON, FILE_PACKAGER, 'test.data', '--preload', full], stdout=PIPE, stderr=PIPE)
    assert len(proc.stdout) > 0, proc.stderr
    assert unicode_name in proc.stdout, proc.stdout
    print(len(proc.stderr))

  def test_crunch(self):
    try:
      print('Crunch is located at ' + CRUNCH)
    except:
      return self.skip('Skipped: Crunch is not present on the current system. Please install it (manually or via emsdk) and make sure it is activated in the Emscripten configuration file.')
    # crunch should not be run if a .crn exists that is more recent than the .dds
    shutil.copyfile(path_from_root('tests', 'ship.dds'), 'ship.dds')
    time.sleep(0.1)
    Popen([PYTHON, FILE_PACKAGER, 'test.data', '--crunch=32', '--preload', 'ship.dds'], stdout=open('pre.js', 'w')).communicate()
    assert os.stat('test.data').st_size < 0.25*os.stat('ship.dds').st_size, 'Compressed should be much smaller than dds'
    crunch_time = os.stat('ship.crn').st_mtime
    dds_time = os.stat('ship.dds').st_mtime
    assert crunch_time >= dds_time, 'Crunch is more recent'
    # run again, should not recrunch!
    time.sleep(0.1)
    Popen([PYTHON, FILE_PACKAGER, 'test.data', '--crunch=32', '--preload', 'ship.dds'], stdout=open('pre.js', 'w')).communicate()
    if 'linux' in sys.platform: # OS time reporting in other OSes (macOS) seems flaky here
      assert crunch_time == os.stat('ship.crn').st_mtime, 'Crunch is unchanged ' + str([crunch_time, os.stat('ship.crn').st_mtime])
    # update dds, so should recrunch
    time.sleep(0.1)
    os.utime('ship.dds', None)
    Popen([PYTHON, FILE_PACKAGER, 'test.data', '--crunch=32', '--preload', 'ship.dds'], stdout=open('pre.js', 'w')).communicate()
    assert crunch_time < os.stat('ship.crn').st_mtime, 'Crunch was changed'

  def test_file_packager_mention_FORCE_FILESYSTEM(self):
    MESSAGE = 'Remember to build the main file with  -s FORCE_FILESYSTEM=1  so that it includes support for loading this file package'
    open('data.txt', 'w').write('data1')
    # mention when running standalone
    err = run_process([PYTHON, FILE_PACKAGER, 'test.data', '--preload', 'data.txt'], stdout=PIPE, stderr=PIPE).stderr
    self.assertContained(MESSAGE, err)
    # do not mention from emcc
    err = run_process([PYTHON, EMCC, path_from_root('tests', 'hello_world.c'), '--preload-file', 'data.txt'], stdout=PIPE, stderr=PIPE).stderr
    assert len(err) == 0, err

  def test_headless(self):
    shutil.copyfile(path_from_root('tests', 'screenshot.png'), os.path.join(self.get_dir(), 'example.png'))
    Popen([PYTHON, EMCC, path_from_root('tests', 'sdl_headless.c'), '-s', 'HEADLESS=1']).communicate()
    output = run_js('a.out.js', stderr=PIPE)
    assert '''Init: 0
Font: 0x1
Sum: 0
you should see two lines of text in different colors and a blue rectangle
SDL_Quit called (and ignored)
done.
''' in output, output

  def test_preprocess(self):
    self.clear()

    out = run_process([PYTHON, EMCC, path_from_root('tests', 'hello_world.c'), '-E'], stdout=PIPE).stdout
    assert not os.path.exists('a.out.js')
    # Test explicitly that the output contains a line typically written by the preprocessor.
    # Clang outputs on Windows lines like "#line 1", on Unix '# 1 '.
    # TODO: This is one more of those platform-specific discrepancies, investigate more if this ever becomes an issue,
    # ideally we would have emcc output identical data on all platforms.
    assert '''#line 1 ''' in out or '''# 1 ''' in out
    assert '''hello_world.c"''' in out
    assert '''printf("hello, world!''' in out

  def test_demangle(self):
    open('src.cpp', 'w').write('''
      #include <stdio.h>
      #include <emscripten.h>
      void two(char c) {
        EM_ASM(Module.print(stackTrace()));
      }
      void one(int x) {
        two(x % 17);
      }
      int main() {
        EM_ASM(Module.print(demangle('__Znwj'))); // check for no aborts
        EM_ASM(Module.print(demangle('_main')));
        EM_ASM(Module.print(demangle('__Z2f2v')));
        EM_ASM(Module.print(demangle('__Z12abcdabcdabcdi')));
        EM_ASM(Module.print(demangle('__ZL12abcdabcdabcdi')));
        EM_ASM(Module.print(demangle('__Z4testcsifdPvPiPc')));
        EM_ASM(Module.print(demangle('__ZN4test5moarrEcslfdPvPiPc')));
        EM_ASM(Module.print(demangle('__ZN4Waka1f12a234123412345pointEv')));
        EM_ASM(Module.print(demangle('__Z3FooIiEvv')));
        EM_ASM(Module.print(demangle('__Z3FooIidEvi')));
        EM_ASM(Module.print(demangle('__ZN3Foo3BarILi5EEEvv')));
        EM_ASM(Module.print(demangle('__ZNK10__cxxabiv120__si_class_type_info16search_below_dstEPNS_19__dynamic_cast_infoEPKvib')));
        EM_ASM(Module.print(demangle('__Z9parsewordRPKciRi')));
        EM_ASM(Module.print(demangle('__Z5multiwahtjmxyz')));
        EM_ASM(Module.print(demangle('__Z1aA32_iPA5_c')));
        EM_ASM(Module.print(demangle('__ZN21FWakaGLXFleeflsMarfooC2EjjjPKvbjj')));
        EM_ASM(Module.print(demangle('__ZN5wakaw2Cm10RasterBaseINS_6watwat9PolocatorEE8merbine1INS4_2OREEEvPKjj'))); // we get this wrong, but at least emit a '?'
        one(17);
        return 0;
      }
    ''')

    # full demangle support

    run_process([PYTHON, EMCC, 'src.cpp', '-s', 'DEMANGLE_SUPPORT=1'])
    output = run_js('a.out.js')
    self.assertContained('''operator new(unsigned int)
_main
f2()
abcdabcdabcd(int)
abcdabcdabcd(int)
test(char, short, int, float, double, void*, int*, char*)
test::moarr(char, short, long, float, double, void*, int*, char*)
Waka::f::a23412341234::point()
void Foo<int>()
void Foo<int, double>(int)
void Foo::Bar<5>()
__cxxabiv1::__si_class_type_info::search_below_dst(__cxxabiv1::__dynamic_cast_info*, void const*, int, bool) const
parseword(char const*&, int, int&)
multi(wchar_t, signed char, unsigned char, unsigned short, unsigned int, unsigned long, long long, unsigned long long, ...)
a(int [32], char (*) [5])
FWakaGLXFleeflsMarfoo::FWakaGLXFleeflsMarfoo(unsigned int, unsigned int, unsigned int, void const*, bool, unsigned int, unsigned int)
void wakaw::Cm::RasterBase<wakaw::watwat::Polocator>::merbine1<wakaw::Cm::RasterBase<wakaw::watwat::Polocator>::OR>(unsigned int const*, unsigned int)
''', output)
    # test for multiple functions in one stack trace
    run_process([PYTHON, EMCC, 'src.cpp', '-s', 'DEMANGLE_SUPPORT=1', '-g'])
    output = run_js('a.out.js')
    assert 'one(int)' in output, out
    assert 'two(char)' in output, out

  def test_demangle_cpp(self):
    open('src.cpp', 'w').write('''
      #include <stdio.h>
      #include <emscripten.h>
      #include <cxxabi.h>
      #include <assert.h>

      int main() {
        char out[256];
        int status = 1;
        size_t length = 255;
        abi::__cxa_demangle("_ZN4Waka1f12a234123412345pointEv", out, &length, &status);
        assert(status == 0);
        printf("%s\\n", out);
        return 0;
      }
    ''')

    Popen([PYTHON, EMCC, 'src.cpp']).communicate()
    output = run_js('a.out.js')
    self.assertContained('Waka::f::a23412341234::point()', output)

  def test_module_exports_with_closure(self):
    # This test checks that module.export is retained when JavaScript is minified by compiling with --closure 1
    # This is important as if module.export is not present the Module object will not be visible to node.js
    # Run with ./runner.py other.test_module_exports_with_closure

    # First make sure test.js isn't present.
    self.clear()

    # compile with -O2 --closure 0
    Popen([PYTHON, EMCC, path_from_root('tests', 'Module-exports', 'test.c'), '-o', 'test.js', '-O2', '--closure', '0', '--pre-js', path_from_root('tests', 'Module-exports', 'setup.js'), '-s', 'EXPORTED_FUNCTIONS=["_bufferTest"]', '-s', 'EXTRA_EXPORTED_RUNTIME_METHODS=["ccall", "cwrap"]', '-s', 'BINARYEN_ASYNC_COMPILATION=0'], stdout=PIPE, stderr=PIPE).communicate()

    # Check that compilation was successful
    assert os.path.exists('test.js')
    test_js_closure_0 = open('test.js').read()

    # Check that test.js compiled with --closure 0 contains "module['exports'] = Module;"
    assert ("module['exports'] = Module;" in test_js_closure_0) or ('module["exports"]=Module' in test_js_closure_0) or ('module["exports"] = Module;' in test_js_closure_0)

    # Check that main.js (which requires test.js) completes successfully when run in node.js
    # in order to check that the exports are indeed functioning correctly.
    shutil.copyfile(path_from_root('tests', 'Module-exports', 'main.js'), 'main.js')
    if NODE_JS in JS_ENGINES:
      self.assertContained('bufferTest finished', run_js('main.js', engine=NODE_JS))

    # Delete test.js again and check it's gone.
    try_delete(path_from_root('tests', 'Module-exports', 'test.js'))
    assert not os.path.exists(path_from_root('tests', 'Module-exports', 'test.js'))

    # compile with -O2 --closure 1
    Popen([PYTHON, EMCC, path_from_root('tests', 'Module-exports', 'test.c'), '-o', path_from_root('tests', 'Module-exports', 'test.js'), '-O2', '--closure', '1', '--pre-js', path_from_root('tests', 'Module-exports', 'setup.js'), '-s', 'EXPORTED_FUNCTIONS=["_bufferTest"]', '-s', 'BINARYEN_ASYNC_COMPILATION=0'], stdout=PIPE, stderr=PIPE).communicate()

    # Check that compilation was successful
    assert os.path.exists(path_from_root('tests', 'Module-exports', 'test.js'))
    test_js_closure_1 = open(path_from_root('tests', 'Module-exports', 'test.js')).read()

    # Check that test.js compiled with --closure 1 contains "module.exports", we want to verify that
    # "module['exports']" got minified to "module.exports" when compiling with --closure 1
    assert "module.exports" in test_js_closure_1

    # Check that main.js (which requires test.js) completes successfully when run in node.js
    # in order to check that the exports are indeed functioning correctly.
    if NODE_JS in JS_ENGINES:
      self.assertContained('bufferTest finished', run_js('main.js', engine=NODE_JS))

    # Tidy up files that might have been created by this test.
    try_delete(path_from_root('tests', 'Module-exports', 'test.js'))
    try_delete(path_from_root('tests', 'Module-exports', 'test.js.map'))
    try_delete(path_from_root('tests', 'Module-exports', 'test.js.mem'))

  def test_node_catch_exit(self):
    # Test that in node.js exceptions are not caught if NODEJS_EXIT_CATCH=0
    if NODE_JS not in JS_ENGINES:
      return

    open(os.path.join(self.get_dir(), 'count.c'), 'w').write('''
      #include <string.h>
      int count(const char *str) {
          return (int)strlen(str);
      }
    ''')

    open(os.path.join(self.get_dir(), 'index.js'), 'w').write('''
      const count = require('./count.js');

      console.log(xxx); //< here is the ReferenceError
    ''')

    reference_error_text = 'console.log(xxx); //< here is the ReferenceError';

    subprocess.check_call([PYTHON, EMCC, os.path.join(self.get_dir(), 'count.c'), '-o', 'count.js'])

    # Check that the ReferenceError is caught and rethrown and thus the original error line is masked
    self.assertNotContained(reference_error_text,
                            run_js ('index.js', engine=NODE_JS, stderr=STDOUT, assert_returncode=None))

    subprocess.check_call([PYTHON, EMCC, os.path.join(self.get_dir(), 'count.c'), '-o', 'count.js', '-s', 'NODEJS_CATCH_EXIT=0'])

    # Check that the ReferenceError is not caught, so we see the error properly
    self.assertContained(reference_error_text,
                         run_js ('index.js', engine=NODE_JS, stderr=STDOUT, assert_returncode=None))

  def test_extra_exported_methods(self):
    # Test with node.js that the EXTRA_EXPORTED_RUNTIME_METHODS setting is considered by libraries
    if NODE_JS not in JS_ENGINES:
      return self.skip("node engine required for this test")

    open(os.path.join(self.get_dir(), 'count.c'), 'w').write('''
      #include <string.h>
      int count(const char *str) {
          return (int)strlen(str);
      }
    ''')

    open(os.path.join(self.get_dir(), 'index.js'), 'w').write('''
      const count = require('./count.js');

      console.log(count.FS_writeFile);
    ''')

    reference_error_text = 'undefined';

    subprocess.check_call([PYTHON, EMCC, os.path.join(self.get_dir(), 'count.c'), '-s', 'FORCE_FILESYSTEM=1', '-s', 'EXTRA_EXPORTED_RUNTIME_METHODS=["FS_writeFile"]','-o', 'count.js'])

    # Check that the Module.FS_writeFile exists
    self.assertNotContained(reference_error_text,
                            run_js ('index.js', engine=NODE_JS, stderr=STDOUT, assert_returncode=None))

    subprocess.check_call([PYTHON, EMCC, os.path.join(self.get_dir(), 'count.c'), '-s', 'FORCE_FILESYSTEM=1', '-o', 'count.js'])

    # Check that the Module.FS_writeFile is not exported
    self.assertContained(reference_error_text,
                         run_js ('index.js', engine=NODE_JS, stderr=STDOUT, assert_returncode=None))

  def test_fs_stream_proto(self):
    open('src.cpp', 'wb').write(br'''
#include <stdio.h>
#include <fcntl.h>
#include <unistd.h>
#include <sys/stat.h>
#include <errno.h>
#include <string.h>

int main()
{
    long file_size = 0;
    int h = open("src.cpp", O_RDONLY, 0666);
    if (0 != h)
    {
        FILE* file = fdopen(h, "rb");
        if (0 != file)
        {
            fseek(file, 0, SEEK_END);
            file_size = ftell(file);
            fseek(file, 0, SEEK_SET);
        }
        else
        {
            printf("fdopen() failed: %s\n", strerror(errno));
            return 10;
        }
        close(h);
        printf("File size: %ld\n", file_size);
    }
    else
    {
        printf("open() failed: %s\n", strerror(errno));
        return 10;
    }
    return 0;
}
    ''')
    Popen([PYTHON, EMCC, 'src.cpp', '--embed-file', 'src.cpp']).communicate()
    for engine in JS_ENGINES:
      out = run_js('a.out.js', engine=engine, stderr=PIPE, full_output=True)
      self.assertContained('File size: 724', out)

  def test_proxyfs(self):
    # This test supposes that 3 different programs share the same directory and files.
    # The same JS object is not used for each of them
    # But 'require' function caches JS objects.
    # If we just load same js-file multiple times like following code,
    # these programs (m0,m1,m2) share the same JS object.
    #
    #   var m0 = require('./proxyfs_test.js');
    #   var m1 = require('./proxyfs_test.js');
    #   var m2 = require('./proxyfs_test.js');
    #
    # To separate js-objects for each of them, following 'require' use different js-files.
    #
    #   var m0 = require('./proxyfs_test.js');
    #   var m1 = require('./proxyfs_test1.js');
    #   var m2 = require('./proxyfs_test2.js');
    #
    open('proxyfs_test_main.js', 'w').write(r'''
var m0 = require('./proxyfs_test.js');
var m1 = require('./proxyfs_test1.js');
var m2 = require('./proxyfs_test2.js');

var section;
function print(str){
  process.stdout.write(section+":"+str+":");
}

m0.FS.mkdir('/working');
m0.FS.mount(m0.PROXYFS,{root:'/',fs:m1.FS},'/working');
m0.FS.mkdir('/working2');
m0.FS.mount(m0.PROXYFS,{root:'/',fs:m2.FS},'/working2');

section = "child m1 reads and writes local file.";
print("m1 read embed");
m1.ccall('myreade','number',[],[]);
print("m1 write");console.log("");
m1.ccall('mywrite0','number',['number'],[1]);
print("m1 read");
m1.ccall('myread0','number',[],[]);


section = "child m2 reads and writes local file.";
print("m2 read embed");
m2.ccall('myreade','number',[],[]);
print("m2 write");console.log("");
m2.ccall('mywrite0','number',['number'],[2]);
print("m2 read");
m2.ccall('myread0','number',[],[]);

section = "child m1 reads local file.";
print("m1 read");
m1.ccall('myread0','number',[],[]);

section = "parent m0 reads and writes local and children's file.";
print("m0 read embed");
m0.ccall('myreade','number',[],[]);
print("m0 read m1");
m0.ccall('myread1','number',[],[]);
print("m0 read m2");
m0.ccall('myread2','number',[],[]);

section = "m0,m1 and m2 verify local files.";
print("m0 write");console.log("");
m0.ccall('mywrite0','number',['number'],[0]);
print("m0 read");
m0.ccall('myread0','number',[],[]);
print("m1 read");
m1.ccall('myread0','number',[],[]);
print("m2 read");
m2.ccall('myread0','number',[],[]);

print("m0 read embed");
m0.ccall('myreade','number',[],[]);
print("m1 read embed");
m1.ccall('myreade','number',[],[]);
print("m2 read embed");
m2.ccall('myreade','number',[],[]);

section = "parent m0 writes and reads children's files.";
print("m0 write m1");console.log("");
m0.ccall('mywrite1','number',[],[]);
print("m0 read m1");
m0.ccall('myread1','number',[],[]);
print("m0 write m2");console.log("");
m0.ccall('mywrite2','number',[],[]);
print("m0 read m2");
m0.ccall('myread2','number',[],[]);
print("m1 read");
m1.ccall('myread0','number',[],[]);
print("m2 read");
m2.ccall('myread0','number',[],[]);
print("m0 read m0");
m0.ccall('myread0','number',[],[]);
''')

    open('proxyfs_pre.js', 'w').write(r'''
if (typeof Module === 'undefined') Module = {};
Module["noInitialRun"]=true;
Module["noExitRuntime"]=true;
''')

    open('proxyfs_embed.txt', 'w').write(r'''test
''')

    open('proxyfs_test.c', 'w').write(r'''
#include <stdio.h>

int
mywrite1(){
  FILE* out = fopen("/working/hoge.txt","w");
  fprintf(out,"test1\n");
  fclose(out);
  return 0;
}

int
myread1(){
  FILE* in = fopen("/working/hoge.txt","r");
  char buf[1024];
  int len;
  if(in==NULL)
    printf("open failed\n");

  while(! feof(in)){
    if(fgets(buf,sizeof(buf),in)==buf){
      printf("%s",buf);
    }
  }
  fclose(in);
  return 0;
}
int
mywrite2(){
  FILE* out = fopen("/working2/hoge.txt","w");
  fprintf(out,"test2\n");
  fclose(out);
  return 0;
}

int
myread2(){
  {
    FILE* in = fopen("/working2/hoge.txt","r");
    char buf[1024];
    int len;
    if(in==NULL)
      printf("open failed\n");

    while(! feof(in)){
      if(fgets(buf,sizeof(buf),in)==buf){
        printf("%s",buf);
      }
    }
    fclose(in);
  }
  return 0;
}

int
mywrite0(int i){
  FILE* out = fopen("hoge.txt","w");
  fprintf(out,"test0_%d\n",i);
  fclose(out);
  return 0;
}

int
myread0(){
  {
    FILE* in = fopen("hoge.txt","r");
    char buf[1024];
    int len;
    if(in==NULL)
      printf("open failed\n");

    while(! feof(in)){
      if(fgets(buf,sizeof(buf),in)==buf){
        printf("%s",buf);
      }
    }
    fclose(in);
  }
  return 0;
}

int
myreade(){
  {
    FILE* in = fopen("proxyfs_embed.txt","r");
    char buf[1024];
    int len;
    if(in==NULL)
      printf("open failed\n");

    while(! feof(in)){
      if(fgets(buf,sizeof(buf),in)==buf){
        printf("%s",buf);
      }
    }
    fclose(in);
  }
  return 0;
}
''')

    Popen([PYTHON, EMCC,
           '-o', 'proxyfs_test.js', 'proxyfs_test.c',
           '--embed-file', 'proxyfs_embed.txt', '--pre-js', 'proxyfs_pre.js',
           '-s', 'EXTRA_EXPORTED_RUNTIME_METHODS=["ccall", "cwrap"]',
           '-s', 'MAIN_MODULE=1']).communicate()
    # Following shutil.copyfile just prevent 'require' of node.js from caching js-object.
    # See https://nodejs.org/api/modules.html
    shutil.copyfile('proxyfs_test.js', 'proxyfs_test1.js')
    shutil.copyfile('proxyfs_test.js', 'proxyfs_test2.js')
    out = run_js('proxyfs_test_main.js')
    section="child m1 reads and writes local file."
    self.assertContained(section+":m1 read embed:test", out)
    self.assertContained(section+":m1 write:", out)
    self.assertContained(section+":m1 read:test0_1", out)
    section="child m2 reads and writes local file."
    self.assertContained(section+":m2 read embed:test", out)
    self.assertContained(section+":m2 write:", out)
    self.assertContained(section+":m2 read:test0_2", out)
    section="child m1 reads local file."
    self.assertContained(section+":m1 read:test0_1", out)
    section="parent m0 reads and writes local and children's file."
    self.assertContained(section+":m0 read embed:test", out)
    self.assertContained(section+":m0 read m1:test0_1", out)
    self.assertContained(section+":m0 read m2:test0_2", out)
    section="m0,m1 and m2 verify local files."
    self.assertContained(section+":m0 write:", out)
    self.assertContained(section+":m0 read:test0_0", out)
    self.assertContained(section+":m1 read:test0_1", out)
    self.assertContained(section+":m2 read:test0_2", out)
    self.assertContained(section+":m0 read embed:test", out)
    self.assertContained(section+":m1 read embed:test", out)
    self.assertContained(section+":m2 read embed:test", out)
    section="parent m0 writes and reads children's files."
    self.assertContained(section+":m0 write m1:", out)
    self.assertContained(section+":m0 read m1:test1", out)
    self.assertContained(section+":m0 write m2:", out)
    self.assertContained(section+":m0 read m2:test2", out)
    self.assertContained(section+":m1 read:test1", out)
    self.assertContained(section+":m2 read:test2", out)
    self.assertContained(section+":m0 read m0:test0_0", out)

  def check_simd(self, expected_simds, expected_out):
    if SPIDERMONKEY_ENGINE in JS_ENGINES:
      out = run_js('a.out.js', engine=SPIDERMONKEY_ENGINE, stderr=PIPE, full_output=True)
      self.validate_asmjs(out)
    else:
      out = run_js('a.out.js')
    self.assertContained(expected_out, out)

    src = open('a.out.js').read()
    asm = src[src.find('// EMSCRIPTEN_START_FUNCS'):src.find('// EMSCRIPTEN_END_FUNCS')]
    simds = asm.count('SIMD_')
    assert simds >= expected_simds, 'expecting to see at least %d SIMD* uses, but seeing %d' % (expected_simds, simds)

  def test_autovectorize_linpack(self):
    # autovectorization of this stopped in LLVM 6.0. TODO: investigate when SIMD arrives in wasm
    return
    Popen([PYTHON, EMCC, path_from_root('tests', 'linpack.c'), '-O2', '-s', 'SIMD=1', '-DSP', '-s', 'PRECISE_F32=1', '--profiling', '-s', 'WASM=0']).communicate()
    self.check_simd(30, 'Unrolled Single  Precision')

  def test_dependency_file(self):
    # Issue 1732: -MMD (and friends) create dependency files that need to be
    # copied from the temporary directory.

    open(os.path.join(self.get_dir(), 'test.cpp'), 'w').write(r'''
      #include "test.hpp"

      void my_function()
      {
      }
    ''')
    open(os.path.join(self.get_dir(), 'test.hpp'), 'w').write(r'''
      void my_function();
    ''')

    Popen([PYTHON, EMCC, '-MMD', '-c', os.path.join(self.get_dir(), 'test.cpp'), '-o',
      os.path.join(self.get_dir(), 'test.o')]).communicate()

    assert os.path.exists(os.path.join(self.get_dir(), 'test.d')), 'No dependency file generated'
    deps = open(os.path.join(self.get_dir(), 'test.d')).read()
    # Look for ': ' instead of just ':' to not confuse C:\path\ notation with make "target: deps" rule. Not perfect, but good enough for this test.
    head, tail = deps.split(': ', 2)
    assert 'test.o' in head, 'Invalid dependency target'
    assert 'test.cpp' in tail and 'test.hpp' in tail, 'Invalid dependencies generated'

  def test_dependency_file_2(self):
    self.clear()
    shutil.copyfile(path_from_root('tests', 'hello_world.c'), 'a.c')
    Popen([PYTHON, EMCC, 'a.c', '-MMD', '-MF', 'test.d', '-c']).communicate()
    self.assertContained(open('test.d').read(), 'a.o: a.c\n')

    self.clear()
    shutil.copyfile(path_from_root('tests', 'hello_world.c'), 'a.c')
    Popen([PYTHON, EMCC, 'a.c', '-MMD', '-MF', 'test.d', '-c', '-o', 'test.o']).communicate()
    self.assertContained(open('test.d').read(), 'test.o: a.c\n')

    self.clear()
    shutil.copyfile(path_from_root('tests', 'hello_world.c'), 'a.c')
    os.mkdir('obj')
    Popen([PYTHON, EMCC, 'a.c', '-MMD', '-MF', 'test.d', '-c', '-o', 'obj/test.o']).communicate()
    self.assertContained(open('test.d').read(), 'obj/test.o: a.c\n')

  def test_quoted_js_lib_key(self):
    open('lib.js', 'w').write(r'''
mergeInto(LibraryManager.library, {
   __internal_data:{
    '<' : 0,
    'white space' : 1
  },
  printf__deps: ['__internal_data', 'fprintf']
});
''')

    Popen([PYTHON, EMCC, path_from_root('tests', 'hello_world.cpp'), '--js-library', 'lib.js']).communicate()
    self.assertContained('hello, world!', run_js(os.path.join(self.get_dir(), 'a.out.js')))

  def test_exported_js_lib(self):
    open('lib.js', 'w').write(r'''
mergeInto(LibraryManager.library, {
 jslibfunc: function(x) { return 2*x }
});
''')
    open('src.cpp', 'w').write(r'''
#include <emscripten.h>
extern "C" int jslibfunc(int x);
int main() {
  printf("c calling: %d\n", jslibfunc(6));
  EM_ASM({
    Module.print('js calling: ' + Module['_jslibfunc'](5) + '.');
  });
}
''')
    subprocess.check_call([PYTHON, EMCC, 'src.cpp', '--js-library', 'lib.js', '-s', 'EXPORTED_FUNCTIONS=["_main", "_jslibfunc"]'])
    self.assertContained('c calling: 12\njs calling: 10.', run_js('a.out.js'))

  def test_js_lib_using_asm_lib(self):
    open('lib.js', 'w').write(r'''
mergeInto(LibraryManager.library, {
  jslibfunc__deps: ['asmlibfunc'],
  jslibfunc: function(x) {
    return 2 * _asmlibfunc(x);
  },

  asmlibfunc__asm: true,
  asmlibfunc__sig: 'ii',
  asmlibfunc: function(x) {
    x = x | 0;
    return x + 1 | 0;
  }
});
''')
    open('src.cpp', 'w').write(r'''
#include <stdio.h>
extern "C" int jslibfunc(int x);
int main() {
  printf("c calling: %d\n", jslibfunc(6));
}
''')
    subprocess.check_call([PYTHON, EMCC, 'src.cpp', '--js-library', 'lib.js'])
    self.assertContained('c calling: 14\n', run_js('a.out.js'))

  def test_EMCC_BUILD_DIR(self):
    # EMCC_BUILD_DIR env var contains the dir we were building in, when running the js compiler (e.g. when
    # running a js library). We force the cwd to be src/ for technical reasons, so this lets you find out
    # where you were.
    open('lib.js', 'w').write(r'''
printErr('dir was ' + process.env.EMCC_BUILD_DIR);
''')
    err = run_process([PYTHON, EMCC, path_from_root('tests', 'hello_world.cpp'), '--js-library', 'lib.js'], stderr=PIPE).stderr
    self.assertContained('dir was ' + os.path.realpath(os.path.normpath(self.get_dir())), err)

  def test_float_h(self):
    process = run_process([PYTHON, EMCC, path_from_root('tests', 'float+.c')], stdout=PIPE, stderr=PIPE)
    assert process.returncode is 0, 'float.h should agree with our system: ' + process.stdout + '\n\n\n' + process.stderr

  def test_default_obj_ext(self):
    outdir = os.path.join(self.get_dir(), 'out_dir') + '/'

    self.clear()
    os.mkdir(outdir)
    err = run_process([PYTHON, EMCC, '-c', path_from_root('tests', 'hello_world.c'), '-o', outdir], stderr=PIPE).stderr
    assert not err, err
    assert os.path.isfile(outdir + 'hello_world.o')

    self.clear()
    os.mkdir(outdir)
    err = run_process([PYTHON, EMCC, '-c', path_from_root('tests', 'hello_world.c'), '-o', outdir, '--default-obj-ext', 'obj'], stderr=PIPE).stderr
    assert not err, err
    assert os.path.isfile(outdir + 'hello_world.obj')

  def test_doublestart_bug(self):
    open('code.cpp', 'w').write(r'''
#include <stdio.h>
#include <emscripten.h>

void main_loop(void) {
    static int cnt = 0;
    if (++cnt >= 10) emscripten_cancel_main_loop();
}

int main(void) {
    printf("This should only appear once.\n");
    emscripten_set_main_loop(main_loop, 10, 0);
    return 0;
}
''')

    open('pre.js', 'w').write(r'''
if (!Module['preRun']) Module['preRun'] = [];
Module["preRun"].push(function () {
    addRunDependency('test_run_dependency');
    removeRunDependency('test_run_dependency');
});
''')

    Popen([PYTHON, EMCC, 'code.cpp', '--pre-js', 'pre.js']).communicate()
    output = run_js(os.path.join(self.get_dir(), 'a.out.js'), engine=NODE_JS)

    assert output.count('This should only appear once.') == 1, '\n'+output

  def test_module_print(self):
    open('code.cpp', 'w').write(r'''
#include <stdio.h>
int main(void) {
  printf("123456789\n");
  return 0;
}
''')

    open('pre.js', 'w').write(r'''
var Module = { print: function(x) { throw '<{(' + x + ')}>' } };
''')

    Popen([PYTHON, EMCC, 'code.cpp', '--pre-js', 'pre.js']).communicate()
    output = run_js(os.path.join(self.get_dir(), 'a.out.js'), stderr=PIPE, full_output=True, engine=NODE_JS, assert_returncode=None)
    assert r'<{(123456789)}>' in output, output

  def test_precompiled_headers(self):
    for suffix in ['gch', 'pch']:
      print(suffix)
      self.clear()

      open('header.h', 'w').write('#define X 5\n')
      Popen([PYTHON, EMCC, '-xc++-header', 'header.h', '-c']).communicate()
      assert os.path.exists('header.h.gch') # default output is gch
      if suffix != 'gch':
        Popen([PYTHON, EMCC, '-xc++-header', 'header.h', '-o', 'header.h.' + suffix]).communicate()
        assert open('header.h.gch', 'rb').read() == open('header.h.' + suffix, 'rb').read()

      open('src.cpp', 'w').write(r'''
#include <stdio.h>
int main() {
  printf("|%d|\n", X);
  return 0;
}
''')
      Popen([PYTHON, EMCC, 'src.cpp', '-include', 'header.h']).communicate()

      output = run_js(self.in_dir('a.out.js'), stderr=PIPE, full_output=True, engine=NODE_JS)
      assert '|5|' in output, output

      # also verify that the gch is actually used
      err = run_process([PYTHON, EMCC, 'src.cpp', '-include', 'header.h', '-Xclang', '-print-stats'], stderr=PIPE).stderr
      self.assertTextDataContained('*** PCH/Modules Loaded:\nModule: header.h.' + suffix, err)
      # and sanity check it is not mentioned when not
      try_delete('header.h.' + suffix)
      err = run_process([PYTHON, EMCC, 'src.cpp', '-include', 'header.h', '-Xclang', '-print-stats'], stderr=PIPE).stderr
      assert '*** PCH/Modules Loaded:\nModule: header.h.' + suffix not in err.replace('\r\n', '\n'), err

      # with specified target via -o
      try_delete('header.h.' + suffix)
      Popen([PYTHON, EMCC, '-xc++-header', 'header.h', '-o', 'my.' + suffix]).communicate()
      assert os.path.exists('my.' + suffix)

      # -include-pch flag
      Popen([PYTHON, EMCC, '-xc++-header', 'header.h', '-o', 'header.h.' + suffix]).communicate()
      check_execute([PYTHON, EMCC, 'src.cpp', '-include-pch', 'header.h.' + suffix])
      output = run_js('a.out.js')
      assert '|5|' in output, output

  def test_warn_unaligned(self):
    open('src.cpp', 'w').write(r'''
#include <stdio.h>
struct packey {
  char x;
  int y;
  double z;
} __attribute__((__packed__));
int main() {
  volatile packey p;
  p.x = 0;
  p.y = 1;
  p.z = 2;
  return 0;
}
''')
    output = run_process([PYTHON, EMCC, 'src.cpp', '-s', 'WASM=0', '-s', 'WARN_UNALIGNED=1'], stderr=PIPE)
    output = run_process([PYTHON, EMCC, 'src.cpp', '-s', 'WASM=0', '-s', 'WARN_UNALIGNED=1', '-g'], stderr=PIPE)
    assert 'emcc: warning: unaligned store' in output.stderr, output.stderr
    assert 'emcc: warning: unaligned store' in output.stderr, output.stderr
    assert '@line 11 "src.cpp"' in output.stderr, output.stderr

  def test_LEGACY_VM_SUPPORT(self):
    # when modern features are lacking, we can polyfill them or at least warn
    def test(expected, opts=[]):
      self.clear()
      with open('pre.js', 'w') as f: f.write('Math.imul = undefined;')
      subprocess.check_call([PYTHON, EMCC, path_from_root('tests', 'hello_world.c'), '--pre-js', 'pre.js'] + opts)
      self.assertContained(expected, run_js('a.out.js', stderr=PIPE, full_output=True, engine=NODE_JS, assert_returncode=None))
    test('this is a legacy browser, build with LEGACY_VM_SUPPORT')
    assert os.path.exists('a.out.wasm'), 'emit wasm by default'
    test('hello, world!', ['-s', 'LEGACY_VM_SUPPORT=1'])
    assert not os.path.exists('a.out.wasm'), 'LEGACY_VM_SUPPORT disables wasm'

  def test_on_abort(self):
    expected_output = 'Module.onAbort was called'

    def add_on_abort_and_verify(extra=''):
      with open('a.out.js') as f:
        js = f.read()
      with open('a.out.js', 'w') as f:
        f.write("var Module = { onAbort: function() { console.log('%s') } };\n" % expected_output)
        f.write(extra + '\n')
        f.write(js)
      self.assertContained(expected_output, run_js('a.out.js', assert_returncode=None))

    # test direct abort() C call

    with open('src.c', 'w') as f:
      f.write('''
        #include <stdlib.h>
        int main() {
          abort();
        }
      ''')
    subprocess.check_call([PYTHON, EMCC, 'src.c', '-s', 'BINARYEN_ASYNC_COMPILATION=0'])
    add_on_abort_and_verify()

    # test direct abort() JS call

    with open('src.c', 'w') as f:
      f.write('''
        #include <emscripten.h>
        int main() {
          EM_ASM({ abort() });
        }
      ''')
    subprocess.check_call([PYTHON, EMCC, 'src.c', '-s', 'BINARYEN_ASYNC_COMPILATION=0'])
    add_on_abort_and_verify()

    # test throwing in an abort handler, and catching that

    with open('src.c', 'w') as f:
      f.write('''
        #include <emscripten.h>
        int main() {
          EM_ASM({
            try {
              Module.print('first');
              abort();
            } catch (e) {
              Module.print('second');
              abort();
              throw e;
            }
          });
        }
      ''')
    subprocess.check_call([PYTHON, EMCC, 'src.c', '-s', 'BINARYEN_ASYNC_COMPILATION=0'])
    with open('a.out.js') as f:
      js = f.read()
    with open('a.out.js', 'w') as f:
      f.write("var Module = { onAbort: function() { console.log('%s'); throw 're-throw'; } };\n" % expected_output)
      f.write(js)
    out = run_js('a.out.js', stderr=subprocess.STDOUT, assert_returncode=None)
    print(out)
    self.assertContained(expected_output, out)
    self.assertContained('re-throw', out)
    self.assertContained('first', out)
    self.assertContained('second', out)
    self.assertEqual(out.count(expected_output), 2)

    # test an abort during startup

    subprocess.check_call([PYTHON, EMCC, path_from_root('tests', 'hello_world.c'), '-s', 'WASM=1', '-s', 'BINARYEN_METHOD="interpret-binary"'])
    os.remove('a.out.wasm') # trigger onAbort by intentionally causing startup to fail
    add_on_abort_and_verify()

    # test an abort due to lack of a working binaryen method

    subprocess.check_call([PYTHON, EMCC, path_from_root('tests', 'hello_world.c'), '-s', 'WASM=1', '-s', 'BINARYEN_METHOD="asmjs"'])
    add_on_abort_and_verify(extra='Module.asm = "string-instead-of-code, asmjs method will fail";')

  def test_no_exit_runtime(self):
    open('code.cpp', 'w').write(r'''
#include <stdio.h>

template<int x>
struct Waste {
  Waste() {
    printf("coming around %d\n", x);
  }
  ~Waste() {
    printf("going away %d\n", x);
  }
};

Waste<1> w1;
Waste<2> w2;
Waste<3> w3;
Waste<4> w4;
Waste<5> w5;

int main(int argc, char **argv) {
  return 0;
}
''')

    for wasm in [0, 1]:
      for no_exit in [0, 1]:
        for opts in [[], ['-O1'], ['-O2', '-g2'], ['-O2', '-g2', '--llvm-lto', '1']]:
          print(wasm, no_exit, opts)
          cmd = [PYTHON, EMCC] + opts + ['code.cpp', '-s', 'NO_EXIT_RUNTIME=' + str(no_exit), '-s', 'WASM=' + str(wasm)]
          if wasm:
            cmd += ['--profiling-funcs'] # for function names
          run_process(cmd)
          output = run_js(os.path.join(self.get_dir(), 'a.out.js'), stderr=PIPE, full_output=True, engine=NODE_JS)
          src = open('a.out.js').read()
          if wasm:
            src += '\n' + self.get_wasm_text('a.out.wasm')
          exit = 1-no_exit
          print('  exit:', exit, 'opts:', opts)
          assert 'coming around' in output
          assert ('going away' in output) == exit, 'destructors should not run if no exit'
          assert ('_ZN5WasteILi2EED' in src) == exit, 'destructors should not appear if no exit:\n' + src
          assert ('atexit(' in src) == exit, 'atexit should not appear or be called'

  def test_no_exit_runtime_warnings_flush(self):
    # check we warn if there is unflushed info
    open('code.c', 'w').write(r'''
#include <stdio.h>
int main(int argc, char **argv) {
  printf("hello\n");
  printf("world"); // no newline, not flushed
#if FLUSH
  printf("\n");
#endif
}
''')
    open('code.cpp', 'w').write(r'''
#include <iostream>
int main() {
  using namespace std;
  cout << "hello" << std::endl;
  cout << "world"; // no newline, not flushed
#if FLUSH
  std::cout << std::endl;
#endif
}
''')
    for src in ['code.c', 'code.cpp']:
      for no_exit in [0, 1]:
        for assertions in [0, 1]:
          for flush in [0, 1]:
            # TODO: also check NO_FILESYSTEM here. it never worked though, buffered output was not emitted at shutdown
            print(src, no_exit, assertions, flush)
            cmd = [PYTHON, EMCC, src, '-s', 'NO_EXIT_RUNTIME=%d' % no_exit, '-s', 'ASSERTIONS=%d' % assertions]
            if flush: cmd += ['-DFLUSH']
            subprocess.check_call(cmd)
            output = run_js(os.path.join(self.get_dir(), 'a.out.js'), stderr=PIPE, full_output=True)
            exit = 1-no_exit
            assert 'hello' in output, output
            assert ('world' in output) == (exit or flush), 'unflushed content is shown only when exiting the runtime'
            assert (no_exit and assertions and not flush) == ('stdio streams had content in them that was not flushed. you should set NO_EXIT_RUNTIME to 0' in output), 'warning should be shown'

  def test_no_exit_runtime_warnings_atexit(self):
    open('code.cpp', 'w').write(r'''
#include <stdlib.h>
void bye() {}
int main() {
  atexit(bye);
}
''')
    for no_exit in [0, 1]:
      for assertions in [0, 1]:
        print(no_exit, assertions)
        subprocess.check_call([PYTHON, EMCC, 'code.cpp', '-s', 'NO_EXIT_RUNTIME=%d' % no_exit, '-s', 'ASSERTIONS=%d' % assertions])
        output = run_js(os.path.join(self.get_dir(), 'a.out.js'), stderr=PIPE, full_output=True)
        exit = 1-no_exit
        assert (no_exit and assertions) == ('atexit() called, but NO_EXIT_RUNTIME is set, so atexits() will not be called. set NO_EXIT_RUNTIME to 0' in output), 'warning should be shown'

  def test_fs_after_main(self):
    for args in [[], ['-O1']]:
      print(args)
      run_process([PYTHON, EMCC, path_from_root('tests', 'fs_after_main.cpp')])
      self.assertContained('Test passed.', run_js('a.out.js', engine=NODE_JS))

  def test_os_oz(self):
    if os.environ.get('EMCC_DEBUG'): return self.skip('cannot run in debug mode')
    try:
      os.environ['EMCC_DEBUG'] = '1'
      for args, expect in [
          (['-O1'], 'LLVM opts: -O1'),
          (['-O2'], 'LLVM opts: -O3'),
          (['-Os'], 'LLVM opts: -Os'),
          (['-Oz'], 'LLVM opts: -Oz'),
          (['-O3'], 'LLVM opts: -O3'),
        ]:
        print(args, expect)
        with clean_write_access_to_canonical_temp_dir(self.canonical_temp_dir):
          err = run_process([PYTHON, EMCC, path_from_root('tests', 'hello_world.cpp')] + args, stdout=PIPE, stderr=PIPE).stderr
        self.assertContained(expect, err)
        self.assertContained('hello, world!', run_js('a.out.js'))
    finally:
      del os.environ['EMCC_DEBUG']

  def test_oz_size(self):
    sizes = {}
    for name, args in [
        ('0', ['-o', 'dlmalloc.o']),
        ('1', ['-o', 'dlmalloc.o', '-O1']),
        ('2', ['-o', 'dlmalloc.o', '-O2']),
        ('s', ['-o', 'dlmalloc.o', '-Os']),
        ('z', ['-o', 'dlmalloc.o', '-Oz']),
        ('3', ['-o', 'dlmalloc.o', '-O3']),
        ('0c', ['-c']),
        ('1c', ['-c', '-O1']),
        ('2c', ['-c', '-O2']),
        ('sc', ['-c', '-Os']),
        ('zc', ['-c', '-Oz']),
        ('3c', ['-c', '-O3']),
      ]:
      print(name, args)
      self.clear()
      Popen([PYTHON, EMCC, path_from_root('system', 'lib', 'dlmalloc.c')] + args, stdout=PIPE, stderr=PIPE).communicate()
      sizes[name] = os.stat('dlmalloc.o').st_size
    print(sizes)
    # -c should not affect code size
    for name in ['0', '1', '2', '3', 's', 'z']:
      assert sizes[name] == sizes[name + 'c']
    opt_min = min(sizes['1'], sizes['2'], sizes['3'], sizes['s'], sizes['z'])
    opt_max = max(sizes['1'], sizes['2'], sizes['3'], sizes['s'], sizes['z'])
    assert opt_min - opt_max <= opt_max*0.1, 'opt builds are all fairly close'
    assert sizes['0'] > 1.20*opt_max, 'unopt build is quite larger'

  def test_global_inits(self):
    open('inc.h', 'w').write(r'''
#include <stdio.h>

template<int x>
struct Waste {
  int state;
  Waste() : state(10) {}
  void test(int a) {
    printf("%d\n", a + state);
  }
  ~Waste() {
    printf("going away %d\n", x);
  }
};

Waste<3> *getMore();

''')
    open('main.cpp', 'w').write(r'''
#include "inc.h"

Waste<1> mw1;
Waste<2> mw2;

int main(int argc, char **argv) {
  printf("argc: %d\n", argc);
  mw1.state += argc;
  mw2.state += argc;
  mw1.test(5);
  mw2.test(6);
  getMore()->test(0);
  return 0;
}
''')

    open('side.cpp', 'w').write(r'''
#include "inc.h"

Waste<3> sw3;

Waste<3> *getMore() {
  return &sw3;
}
''')

    for opts, has_global in [
      (['-O2', '-g', '-s', 'NO_EXIT_RUNTIME=0'], True),
      (['-O2', '-g'], False), # no-exit-runtime removes the atexits, and then globalgce can work it's magic to remove the global initializer entirely
      (['-Os', '-g', '-s', 'NO_EXIT_RUNTIME=0'], True),
      (['-Os', '-g'], False),
      (['-O2', '-g', '--llvm-lto', '1', '-s', 'NO_EXIT_RUNTIME=0'], True),
      (['-O2', '-g', '--llvm-lto', '1'], False),
    ]:
      print(opts, has_global)
      Popen([PYTHON, EMCC, 'main.cpp', '-c'] + opts).communicate()
      Popen([PYTHON, EMCC, 'side.cpp', '-c'] + opts).communicate()
      Popen([PYTHON, EMCC, 'main.o', 'side.o'] + opts).communicate()
      output = run_js(os.path.join(self.get_dir(), 'a.out.js'), stderr=PIPE, full_output=True, engine=NODE_JS)
      src = open('a.out.js').read()
      self.assertContained('argc: 1\n16\n17\n10\n', run_js('a.out.js'))
      assert ('_GLOBAL_' in src) == has_global

  def test_implicit_func(self):
    open('src.c', 'w').write(r'''
#include <stdio.h>
int main()
{
    printf("hello %d\n", strnlen("waka", 2)); // Implicit declaration, no header, for strnlen
    int (*my_strnlen)(char*, ...) = strnlen;
    printf("hello %d\n", my_strnlen("shaka", 2));
    return 0;
}
''')

    IMPLICIT_WARNING = '''warning: implicit declaration of function 'strnlen' is invalid in C99'''
    IMPLICIT_ERROR = '''error: implicit declaration of function 'strnlen' is invalid in C99'''

    for opts, expected, compile_expected in [
      ([], None, [IMPLICIT_ERROR]),
      (['-Wno-error=implicit-function-declaration'], ['hello '], [IMPLICIT_WARNING]), # turn error into warning
      (['-Wno-implicit-function-declaration'], ['hello '], []), # turn error into nothing at all (runtime output is incorrect)
    ]:
      print(opts, expected)
      try_delete('a.out.js')
      stderr = run_process([PYTHON, EMCC, 'src.c'] + opts, stderr=PIPE, check=False).stderr
      for ce in compile_expected + ['''warning: incompatible pointer types''']:
        self.assertContained(ce, stderr)
      if expected is None:
        assert not os.path.exists('a.out.js')
      else:
        output = run_js(os.path.join(self.get_dir(), 'a.out.js'), stderr=PIPE, full_output=True)
        for e in expected:
          self.assertContained(e, output)

  def test_incorrect_static_call(self):
    for wasm in [0, 1]:
      for opts in [0, 1]:
        for asserts in [0, 1]:
          extra = []
          if opts != 1-asserts: extra = ['-s', 'ASSERTIONS=' + str(asserts)]
          cmd = [PYTHON, EMCC, path_from_root('tests', 'sillyfuncast2_noasm.ll'), '-O' + str(opts), '-s', 'WASM=' + str(wasm)] + extra
          print(opts, asserts, wasm, cmd)
          stderr = run_process(cmd, stdout=PIPE, stderr=PIPE, check=False).stderr
          assert ('unexpected' in stderr) == asserts, stderr
          assert ("to 'doit'" in stderr) == asserts, stderr

  def test_llvm_lit(self):
    grep_path = Building.which('grep')
    if not grep_path:
      return self.skip('Skipping other.test_llvm_lit: This test needs the "grep" tool in PATH. If you are using emsdk on Windows, you can obtain it via installing and activating the gnu package.')
    llvm_src = get_fastcomp_src_dir()
    LLVM_LIT = os.path.join(LLVM_ROOT, 'llvm-lit.py')
    if not os.path.exists(LLVM_LIT):
      LLVM_LIT = os.path.join(LLVM_ROOT, 'llvm-lit')
      if not os.path.exists(LLVM_LIT):
        raise Exception('cannot find llvm-lit tool')
    cmd = [PYTHON, LLVM_LIT, '-v', os.path.join(llvm_src, 'test', 'CodeGen', 'JS')]
    print(cmd)
    p = Popen(cmd)
    p.communicate()
    assert p.returncode == 0, 'LLVM tests must pass with exit code 0'

  def test_bad_triple(self):
    Popen([CLANG, path_from_root('tests', 'hello_world.c'), '-c', '-emit-llvm', '-o', 'a.bc'] + get_clang_native_args(), env=get_clang_native_env(), stdout=PIPE, stderr=PIPE).communicate()
    err = run_process([PYTHON, EMCC, 'a.bc'], stdout=PIPE, stderr=PIPE, check=False).stderr
    assert 'warning' in err or 'WARNING' in err, err
    assert 'incorrect target triple' in err or 'different target triples' in err, err

  def test_valid_abspath(self):
    # Test whether abspath warning appears
    abs_include_path = os.path.abspath(self.get_dir())
    err = run_process([PYTHON, EMCC, '-I%s' % abs_include_path, '-Wwarn-absolute-paths', path_from_root('tests', 'hello_world.c')], stdout=PIPE, stderr=PIPE).stderr
    warning = '-I or -L of an absolute path "-I%s" encountered. If this is to a local system header/library, it may cause problems (local system files make sense for compiling natively on your system, but not necessarily to JavaScript).' % abs_include_path
    assert(warning in err)

    # Passing an absolute path to a directory inside the emscripten tree is always ok and should not issue a warning.
    abs_include_path = path_from_root('tests')
    err = run_process([PYTHON, EMCC, '-I%s' % abs_include_path, '-Wwarn-absolute-paths', path_from_root('tests', 'hello_world.c')], stdout=PIPE, stderr=PIPE).stderr
    warning = '-I or -L of an absolute path "-I%s" encountered. If this is to a local system header/library, it may cause problems (local system files make sense for compiling natively on your system, but not necessarily to JavaScript).' % abs_include_path
    assert(warning not in err)

    # Hide warning for this include path
    err = run_process([PYTHON, EMCC, '--valid-abspath', abs_include_path,'-I%s' % abs_include_path, '-Wwarn-absolute-paths', path_from_root('tests', 'hello_world.c')], stdout=PIPE, stderr=PIPE).stderr
    assert(warning not in err)

  def test_valid_abspath_2(self):
    if WINDOWS:
      abs_include_path = 'C:\\nowhere\\at\\all'
    else:
      abs_include_path = '/nowhere/at/all'
    cmd = [PYTHON, EMCC, path_from_root('tests', 'hello_world.c'), '--valid-abspath', abs_include_path,'-I%s' % abs_include_path]
    print(' '.join(cmd))
    subprocess.check_call(cmd)
    self.assertContained('hello, world!', run_js('a.out.js'))

  def test_warn_dylibs(self):
    shared_suffixes = ['.so', '.dylib', '.dll']

    for suffix in ['.o', '.a', '.bc', '.so', '.lib', '.dylib', '.js', '.html']:
      err = run_process([PYTHON, EMCC, path_from_root('tests', 'hello_world.c'), '-o', 'out' + suffix], stdout=PIPE, stderr=PIPE).stderr
      warning = 'Dynamic libraries (.so, .dylib, .dll) are currently not supported by Emscripten'
      if suffix in shared_suffixes:
        assert(warning in err)
      else:
        assert(warning not in err)

  def test_simplify_ifs(self):
    def test(src, nums):
      open('src.c', 'w').write(src)
      for opts, ifs in [
        [['-g2'], nums[0]],
        [['--profiling'], nums[1]],
        [['--profiling', '-g2'], nums[2]]
      ]:
        print(opts, ifs)
        if type(ifs) == int: ifs = [ifs]
        try_delete('a.out.js')
        Popen([PYTHON, EMCC, 'src.c', '-O2', '-s', 'WASM=0'] + opts, stdout=PIPE).communicate()
        src = open('a.out.js').read()
        main = src[src.find('function _main'):src.find('\n}', src.find('function _main'))]
        actual_ifs = main.count('if (')
        assert actual_ifs in ifs, main + ' : ' + str([ifs, actual_ifs])
        #print main

    test(r'''
      #include <stdio.h>
      #include <string.h>
      int main(int argc, char **argv) {
        if (argc > 5 && strlen(argv[0]) > 1 && strlen(argv[1]) > 2) printf("halp");
        return 0;
      }
    ''', [3, 1, 1])

    test(r'''
      #include <stdio.h>
      #include <string.h>
      int main(int argc, char **argv) {
        while (argc % 3 == 0) {
          if (argc > 5 && strlen(argv[0]) > 1 && strlen(argv[1]) > 2) {
            printf("halp");
            argc++;
          } else {
            while (argc > 0) {
              printf("%d\n", argc--);
            }
          }
        }
        return 0;
      }
    ''', [8, [5,7], [5,7]])

    test(r'''
      #include <stdio.h>
      #include <string.h>
      int main(int argc, char **argv) {
        while (argc % 17 == 0) argc *= 2;
        if (argc > 5 && strlen(argv[0]) > 10 && strlen(argv[1]) > 20) {
          printf("halp");
          argc++;
        } else {
          printf("%d\n", argc--);
        }
        while (argc % 17 == 0) argc *= 2;
        return argc;
      }
    ''', [6, 3, 3])

    test(r'''
      #include <stdio.h>
      #include <stdlib.h>

      int main(int argc, char *argv[]) {
        if (getenv("A") && getenv("B")) {
            printf("hello world\n");
        } else {
            printf("goodnight moon\n");
        }
        printf("and that's that\n");
        return 0;
      }
    ''', [[3,2], 1, 1])

    test(r'''
      #include <stdio.h>
      #include <stdlib.h>

      int main(int argc, char *argv[]) {
        if (getenv("A") || getenv("B")) {
            printf("hello world\n");
        }
        printf("and that's that\n");
        return 0;
      }
    ''', [[3,2], 1, 1])

  def test_symbol_map(self):
    for m in [0, 1]:
      for wasm in [0, 1]:
        print(m, wasm)
        self.clear()
        cmd = [PYTHON, EMCC, path_from_root('tests', 'hello_world.c'), '-O2']
        if m: cmd += ['--emit-symbol-map']
        if wasm: cmd += ['-s', 'WASM=1']
        print(cmd)
        stderr = run_process(cmd, stderr=PIPE).stderr
        assert (os.path.exists('a.out.js.symbols') == m), stderr
        if m:
          symbols = open('a.out.js.symbols').read()
          assert ':_main' in symbols

  def test_bc_to_bc(self):
    # emcc should 'process' bitcode to bitcode. build systems can request this if
    # e.g. they assume our 'executable' extension is bc, and compile an .o to a .bc
    # (the user would then need to build bc to js of course, but we need to actually
    # emit the bc)
    cmd = Popen([PYTHON, EMCC, '-c', path_from_root('tests', 'hello_world.c')]).communicate()
    assert os.path.exists('hello_world.o')
    cmd = Popen([PYTHON, EMCC, 'hello_world.o', '-o', 'hello_world.bc']).communicate()
    assert os.path.exists('hello_world.o')
    assert os.path.exists('hello_world.bc')

  def test_bad_function_pointer_cast(self):
    open('src.cpp', 'w').write(r'''
#include <stdio.h>

typedef int (*callback) (int, ...);

int impl(int foo) {
  printf("Hello, world.\n");
  return 0;
}

int main() {
  volatile callback f = (callback) impl;
  f(0); /* This fails with or without additional arguments. */
  return 0;
}
''')

    for opts in [0, 1, 2]:
      for safe in [0, 1]:
        for emulate_casts in [0, 1]:
          for emulate_fps in [0, 1]:
            for relocate in [0, 1]:
              for wasm in [0, 1]:
                cmd = [PYTHON, EMCC, 'src.cpp', '-O' + str(opts), '-s', 'SAFE_HEAP=' + str(safe), '-s', 'WASM=' + str(wasm)]
                if emulate_casts:
                  cmd += ['-s', 'EMULATE_FUNCTION_POINTER_CASTS=1']
                if emulate_fps:
                  cmd += ['-s', 'EMULATED_FUNCTION_POINTERS=1']
                if relocate:
                  cmd += ['-s', 'RELOCATABLE=1'] # disables asm-optimized safe heap
                print(cmd)
                Popen(cmd).communicate()
                output = run_js('a.out.js', stderr=PIPE, full_output=True, assert_returncode=None)
                if emulate_casts:
                  # success!
                  self.assertContained('Hello, world.', output)
                else:
                  # otherwise, the error depends on the mode we are in
                  if wasm and (relocate or emulate_fps):
                    # wasm trap raised by the vm
                    self.assertContained('function signature mismatch', output)
                  elif safe and not wasm:
                    # non-wasm safe mode checks asm.js function table masks
                    self.assertContained('Function table mask error', output)
                  elif opts == 0:
                    # informative error message (assertions are enabled in -O0)
                    self.assertContained('Invalid function pointer called', output)
                  else:
                    # non-informative abort()
                    self.assertContained('abort(', output)

  def test_aliased_func_pointers(self):
    open('src.cpp', 'w').write(r'''
#include <stdio.h>

int impl1(int foo) { return foo; }
float impla(float foo) { return foo; }
int impl2(int foo) { return foo+1; }
float implb(float foo) { return foo+1; }
int impl3(int foo) { return foo+2; }
float implc(float foo) { return foo+2; }

int main(int argc, char **argv) {
  volatile void *f = (void*)impl1;
  if (argc == 50) f = (void*)impla;
  if (argc == 51) f = (void*)impl2;
  if (argc == 52) f = (void*)implb;
  if (argc == 53) f = (void*)impl3;
  if (argc == 54) f = (void*)implc;
  return (int)f;
}
''')

    print('aliasing')

    sizes_ii = {}
    sizes_dd = {}

    for alias in [None, 0, 1]:
      cmd = [PYTHON, EMCC, 'src.cpp', '-O1', '-s', 'WASM=0']
      if alias is not None:
        cmd += ['-s', 'ALIASING_FUNCTION_POINTERS=' + str(alias)]
      else:
        alias = -1
      print(cmd)
      Popen(cmd).communicate()
      src = open('a.out.js').read().split('\n')
      for line in src:
        if line.strip().startswith('var FUNCTION_TABLE_ii = '):
          sizes_ii[alias] = line.count(',')
        if line.strip().startswith('var FUNCTION_TABLE_dd = '):
          sizes_dd[alias] = line.count(',')

    print('ii', sizes_ii)
    print('dd', sizes_dd)

    for sizes in [sizes_ii, sizes_dd]:
      assert sizes[-1] == sizes[1] # default is to alias
      assert sizes[1] < sizes[0] # without aliasing, we have more unique values and fat tables

  def test_bad_export(self):
    for m in ['', ' ']:
      self.clear()
      cmd = [PYTHON, EMCC, path_from_root('tests', 'hello_world.c'), '-s', 'EXPORTED_FUNCTIONS=["' + m + '_main"]']
      print(cmd)
      stderr = run_process(cmd, stderr=PIPE).stderr
      if m:
        assert 'function requested to be exported, but not implemented: " _main"' in stderr, stderr
      else:
        self.assertContained('hello, world!', run_js('a.out.js'))

  def test_no_dynamic_execution(self):
    cmd = [PYTHON, EMCC, path_from_root('tests', 'hello_world.c'), '-O1', '-s', 'NO_DYNAMIC_EXECUTION=1']
    stderr = run_process(cmd, stderr=PIPE).stderr
    self.assertContained('hello, world!', run_js('a.out.js'))
    src = open('a.out.js').read()
    assert 'eval(' not in src
    assert 'eval.' not in src
    assert 'new Function' not in src
    try_delete('a.out.js')

    # Test that --preload-file doesn't add an use of eval().
    cmd = [PYTHON, EMCC, path_from_root('tests', 'hello_world.c'), '-O1', '-s', 'NO_DYNAMIC_EXECUTION=1', '--preload-file', 'temp.txt']
    stderr = run_process(cmd, stderr=PIPE).stderr
    self.assertContained('hello, world!', run_js('a.out.js'))
    src = open('a.out.js').read()
    assert 'eval(' not in src
    assert 'eval.' not in src
    assert 'new Function' not in src
    try_delete('a.out.js')

    # Test that -s NO_DYNAMIC_EXECUTION=1 and --closure 1 are not allowed together.
    cmd = [PYTHON, EMCC, path_from_root('tests', 'hello_world.c'), '-O1', '-s', 'NO_DYNAMIC_EXECUTION=1', '--closure', '1']
    proc = Popen(cmd, stderr=PIPE)
    proc.communicate()
    assert proc.returncode != 0
    try_delete('a.out.js')

    # Test that -s NO_DYNAMIC_EXECUTION=1 and -s RELOCATABLE=1 are not allowed together.
    cmd = [PYTHON, EMCC, path_from_root('tests', 'hello_world.c'), '-O1', '-s', 'NO_DYNAMIC_EXECUTION=1', '-s', 'RELOCATABLE=1']
    proc = Popen(cmd, stderr=PIPE)
    proc.communicate()
    assert proc.returncode != 0
    try_delete('a.out.js')

    open('test.c', 'w').write(r'''
      #include <emscripten/emscripten.h>
      int main() {
        emscripten_run_script("console.log('hello from script');");
        return 0;
      }
      ''')

    # Test that emscripten_run_script() aborts when -s NO_DYNAMIC_EXECUTION=1
    Popen([PYTHON, EMCC, 'test.c', '-O1', '-s', 'NO_DYNAMIC_EXECUTION=1']).communicate()
    self.assertContained('NO_DYNAMIC_EXECUTION=1 was set, cannot eval', run_js(os.path.join(self.get_dir(), 'a.out.js'), assert_returncode=None, full_output=True, stderr=PIPE))
    try_delete('a.out.js')

    # Test that emscripten_run_script() posts a warning when -s NO_DYNAMIC_EXECUTION=2
    Popen([PYTHON, EMCC, 'test.c', '-O1', '-s', 'NO_DYNAMIC_EXECUTION=2']).communicate()
    self.assertContained('Warning: NO_DYNAMIC_EXECUTION=2 was set, but calling eval in the following location:', run_js(os.path.join(self.get_dir(), 'a.out.js'), assert_returncode=None, full_output=True, stderr=PIPE))
    self.assertContained('hello from script', run_js(os.path.join(self.get_dir(), 'a.out.js'), assert_returncode=None, full_output=True, stderr=PIPE))
    try_delete('a.out.js')

  def test_init_file_at_offset(self):
    open('src.cpp', 'w').write(r'''
      #include <stdio.h>
      int main() {
        int data = 0x12345678;
        FILE *f = fopen("test.dat", "wb");
        fseek(f, 100, SEEK_CUR);
        fwrite(&data, 4, 1, f);
        fclose(f);

        int data2;
        f = fopen("test.dat", "rb");
        fread(&data2, 4, 1, f); // should read 0s, not that int we wrote at an offset
        printf("read: %d\n", data2);
        fseek(f, 0, SEEK_END);
        long size = ftell(f); // should be 104, not 4
        fclose(f);
        printf("file size is %d\n", size);
      }
    ''')
    Popen([PYTHON, EMCC, 'src.cpp']).communicate()
    self.assertContained('read: 0\nfile size is 104\n', run_js('a.out.js'))

  def test_unlink(self):
    self.do_other_test(os.path.join('other', 'unlink'))

  def test_argv0_node(self):
    open('code.cpp', 'w').write(r'''
#include <stdio.h>
int main(int argc, char **argv) {
  printf("I am %s.\n", argv[0]);
  return 0;
}
''')

    Popen([PYTHON, EMCC, 'code.cpp']).communicate()
    self.assertContained('I am ' + os.path.realpath(self.get_dir()).replace('\\', '/') + '/a.out.js', run_js('a.out.js', engine=NODE_JS).replace('\\', '/'))

  def test_returncode(self):
    open('src.cpp', 'w').write(r'''
      #include <stdio.h>
      #include <stdlib.h>
      int main() {
      #if CALL_EXIT
        exit(CODE);
      #else
        return CODE;
      #endif
      }
    ''')
    for code in [0, 123]:
      for no_exit in [0, 1]:
        for call_exit in [0, 1]:
          for async in [0, 1]:
            subprocess.check_call([PYTHON, EMCC, 'src.cpp', '-DCODE=%d' % code, '-s', 'NO_EXIT_RUNTIME=%d' % no_exit, '-DCALL_EXIT=%d' % call_exit, '-s', 'BINARYEN_ASYNC_COMPILATION=%d' % async])
            for engine in JS_ENGINES:
              if async and engine == V8_ENGINE: continue # async compilation can't return a code in d8
              print(code, no_exit, call_exit, async, engine)
              process = run_process(engine + ['a.out.js'], stdout=PIPE, stderr=PIPE, check=False)
              # we always emit the right exit code, whether we exit the runtime or not
              assert process.returncode == code, [process.returncode, process.stdout, process.stderr]
              assert not process.stdout, process.stdout
              if not call_exit:
                assert not process.stderr, process.stderr
              assert ('but NO_EXIT_RUNTIME is set, so halting execution but not exiting the runtime or preventing further async execution (build with NO_EXIT_RUNTIME=0, if you want a true shutdown)' in process.stderr) == (no_exit and call_exit), process.stderr

  def test_emscripten_force_exit_NO_EXIT_RUNTIME(self):
    open('src.cpp', 'w').write(r'''
      #include <emscripten.h>
      int main() {
      #if CALL_EXIT
        emscripten_force_exit(0);
      #endif
      }
    ''')
    for no_exit in [0, 1]:
      for call_exit in [0, 1]:
        subprocess.check_call([PYTHON, EMCC, 'src.cpp', '-s', 'NO_EXIT_RUNTIME=%d' % no_exit, '-DCALL_EXIT=%d' % call_exit])
        print(no_exit, call_exit)
        out = run_js('a.out.js', stdout=PIPE, stderr=PIPE, full_output=True)
        assert ('emscripten_force_exit cannot actually shut down the runtime, as the build has NO_EXIT_RUNTIME set' in out) == (no_exit and call_exit), out

  def test_mkdir_silly(self):
    open('src.cpp', 'w').write(r'''
#include <stdio.h>
#include <dirent.h>
#include <errno.h>
#include <sys/stat.h>
#include <sys/types.h>
#include <unistd.h>

int main(int argc, char **argv) {
  printf("\n");
  for (int i = 1; i < argc; i++) {
    printf("%d:\n", i);
    int ok = mkdir(argv[i], S_IRWXU|S_IRWXG|S_IRWXO);
    printf("  make %s: %d\n", argv[i], ok);
    DIR *dir = opendir(argv[i]);
    printf("  open %s: %d\n", argv[i], dir != NULL);
    if (dir) {
      struct dirent *entry;
      while ((entry = readdir(dir))) {
        printf("  %s, %d\n", entry->d_name, entry->d_type);
      }
    }
  }
}
    ''')
    Popen([PYTHON, EMCC, 'src.cpp']).communicate()

    # cannot create /, can open
    self.assertContained(r'''
1:
  make /: -1
  open /: 1
  proc, 4
  dev, 4
  home, 4
  tmp, 4
  .., 4
  ., 4
''', run_js('a.out.js', args=['/']))
    # cannot create empty name, cannot open
    self.assertContained(r'''
1:
  make : -1
  open : 0
''', run_js('a.out.js', args=['']))
    # can create unnormalized path, can open
    self.assertContained(r'''
1:
  make /a//: 0
  open /a//: 1
  .., 4
  ., 4
''', run_js('a.out.js', args=['/a//']))
    # can create child unnormalized
    self.assertContained(r'''
1:
  make /a: 0
  open /a: 1
  .., 4
  ., 4
2:
  make /a//b//: 0
  open /a//b//: 1
  .., 4
  ., 4
''', run_js('a.out.js', args=['/a', '/a//b//']))

  def test_stat_silly(self):
    open('src.cpp', 'w').write(r'''
#include <stdio.h>
#include <errno.h>
#include <sys/stat.h>

int main(int argc, char **argv) {
  for (int i = 1; i < argc; i++) {
    const char *path = argv[i];
    struct stat path_stat;
    if (stat(path, &path_stat) != 0) {
      printf("Failed to stat path: %s; errno=%d\n", path, errno);
    } else {
      printf("ok on %s\n", path);
    }
  }
}
    ''')
    Popen([PYTHON, EMCC, 'src.cpp']).communicate()

    # cannot stat ""
    self.assertContained(r'''Failed to stat path: /a; errno=2
Failed to stat path: ; errno=2
''', run_js('a.out.js', args=['/a', '']))

  def test_symlink_silly(self):
    open('src.cpp', 'w').write(r'''
#include <dirent.h>
#include <errno.h>
#include <sys/stat.h>
#include <sys/types.h>
#include <unistd.h>
#include <stdio.h>

int main(int argc, char **argv) {
  if (symlink(argv[1], argv[2]) != 0) {
    printf("Failed to symlink paths: %s, %s; errno=%d\n", argv[1], argv[2], errno);
  } else {
    printf("ok\n");
  }
}
    ''')
    Popen([PYTHON, EMCC, 'src.cpp']).communicate()

    # cannot symlink nonexistents
    self.assertContained(r'''Failed to symlink paths: , abc; errno=2''', run_js('a.out.js', args=['', 'abc']))
    self.assertContained(r'''Failed to symlink paths: , ; errno=2''', run_js('a.out.js', args=['', '']))
    self.assertContained(r'''ok''', run_js('a.out.js', args=['123', 'abc']))
    self.assertContained(r'''Failed to symlink paths: abc, ; errno=2''', run_js('a.out.js', args=['abc', '']))

  def test_rename_silly(self):
    open('src.cpp', 'w').write(r'''
#include <stdio.h>
#include <errno.h>

int main(int argc, char **argv) {
  if (rename(argv[1], argv[2]) != 0) {
    printf("Failed to rename paths: %s, %s; errno=%d\n", argv[1], argv[2], errno);
  } else {
    printf("ok\n");
  }
}
    ''')
    Popen([PYTHON, EMCC, 'src.cpp']).communicate()

    # cannot symlink nonexistents
    self.assertContained(r'''Failed to rename paths: , abc; errno=2''', run_js('a.out.js', args=['', 'abc']))
    self.assertContained(r'''Failed to rename paths: , ; errno=2''', run_js('a.out.js', args=['', '']))
    self.assertContained(r'''Failed to rename paths: 123, abc; errno=2''', run_js('a.out.js', args=['123', 'abc']))
    self.assertContained(r'''Failed to rename paths: abc, ; errno=2''', run_js('a.out.js', args=['abc', '']))

  def test_readdir_r_silly(self):
    open('src.cpp', 'w').write(r'''
#include <iostream>
#include <cstring>
#include <cerrno>
#include <unistd.h>
#include <fcntl.h>
#include <cstdlib>
#include <dirent.h>
#include <sys/stat.h>
#include <sys/types.h>
using std::endl;
namespace
{
  void check(const bool result)
  {
    if(not result) {
      std::cout << "Check failed!" << endl;
      throw "bad";
    }
  }
  // Do a recursive directory listing of the directory whose path is specified
  // by \a name.
  void ls(const std::string& name, std::size_t indent = 0)
  {
    ::DIR *dir;
    struct ::dirent *entry;
    if(indent == 0) {
      std::cout << name << endl;
      ++indent;
    }
    // Make sure we can open the directory.  This should also catch cases where
    // the empty string is passed in.
    if (not (dir = ::opendir(name.c_str()))) {
      const int error = errno;
      std::cout
        << "Failed to open directory: " << name << "; " << error << endl;
      return;
    }
    // Just checking the sanity.
    if (name.empty()) {
      std::cout
        << "Managed to open a directory whose name was the empty string.."
        << endl;
      check(::closedir(dir) != -1);
      return;
    }
    // Iterate over the entries in the directory.
    while ((entry = ::readdir(dir))) {
      const std::string entryName(entry->d_name);
      if (entryName == "." || entryName == "..") {
        // Skip the dot entries.
        continue;
      }
      const std::string indentStr(indent * 2, ' ');
      if (entryName.empty()) {
        std::cout
          << indentStr << "\"\": Found empty string as a "
          << (entry->d_type == DT_DIR ? "directory" : "file")
          << " entry!" << endl;
        continue;
      } else {
        std::cout << indentStr << entryName
                  << (entry->d_type == DT_DIR ? "/" : "") << endl;
      }
      if (entry->d_type == DT_DIR) {
        // We found a subdirectory; recurse.
        ls(std::string(name + (name == "/" ? "" : "/" ) + entryName),
           indent + 1);
      }
    }
    // Close our handle.
    check(::closedir(dir) != -1);
  }
  void touch(const std::string &path)
  {
    const int fd = ::open(path.c_str(), O_CREAT | O_TRUNC, 0644);
    check(fd != -1);
    check(::close(fd) != -1);
  }
}
int main()
{
  check(::mkdir("dir", 0755) == 0);
  touch("dir/a");
  touch("dir/b");
  touch("dir/c");
  touch("dir/d");
  touch("dir/e");
  std::cout << "Before:" << endl;
  ls("dir");
  std::cout << endl;
  // Attempt to delete entries as we walk the (single) directory.
  ::DIR * const dir = ::opendir("dir");
  check(dir != NULL);
  struct ::dirent *entry;
  while((entry = ::readdir(dir)) != NULL) {
    const std::string name(entry->d_name);
    // Skip "." and "..".
    if(name == "." || name == "..") {
      continue;
    }
    // Unlink it.
    std::cout << "Unlinking " << name << endl;
    check(::unlink(("dir/" + name).c_str()) != -1);
  }
  check(::closedir(dir) != -1);
  std::cout << "After:" << endl;
  ls("dir");
  std::cout << endl;
  return 0;
}
    ''')
    Popen([PYTHON, EMCC, 'src.cpp']).communicate()

    # cannot symlink nonexistents
    self.assertContained(r'''Before:
dir
  e
  d
  c
  b
  a

Unlinking e
Unlinking d
Unlinking c
Unlinking b
Unlinking a
After:
dir
''', run_js('a.out.js', args=['', 'abc']))

  def test_emversion(self):
    open('src.cpp', 'w').write(r'''
      #include <stdio.h>
      int main() {
        printf("major: %d\n", __EMSCRIPTEN_major__);
        printf("minor: %d\n", __EMSCRIPTEN_minor__);
        printf("tiny: %d\n", __EMSCRIPTEN_tiny__);
      }
    ''')
    Popen([PYTHON, EMCC, 'src.cpp']).communicate()
    self.assertContained(r'''major: %d
minor: %d
tiny: %d
''' % (EMSCRIPTEN_VERSION_MAJOR, EMSCRIPTEN_VERSION_MINOR, EMSCRIPTEN_VERSION_TINY), run_js('a.out.js'))

  def test_dashE(self):
    open('src.cpp', 'w').write(r'''#include <emscripten.h>
EMSCRIPTEN_KEEPALIVE __EMSCRIPTEN_major__ __EMSCRIPTEN_minor__ __EMSCRIPTEN_tiny__ EMSCRIPTEN_KEEPALIVE
''')
    def test(args=[]):
      print(args)
      out = run_process([PYTHON, EMCC, 'src.cpp', '-E'] + args, stdout=PIPE).stdout
      self.assertContained(r'''__attribute__((used)) %d %d %d __attribute__((used))''' % (EMSCRIPTEN_VERSION_MAJOR, EMSCRIPTEN_VERSION_MINOR, EMSCRIPTEN_VERSION_TINY), out)
    test()
    test(['--bind'])

  def test_dashE_consistent(self): # issue #3365
    normal = run_process([PYTHON, EMXX, '-v', '-Wwarn-absolute-paths', path_from_root('tests', 'hello_world.cpp'), '-c'], stdout=PIPE, stderr=PIPE).stderr
    dash_e = run_process([PYTHON, EMXX, '-v', '-Wwarn-absolute-paths', path_from_root('tests', 'hello_world.cpp'), '-E'], stdout=PIPE, stderr=PIPE).stderr

    import difflib
    diff = [a.rstrip()+'\n' for a in difflib.unified_diff(normal.split('\n'), dash_e.split('\n'), fromfile='normal', tofile='dash_e')]
    left_std = [x for x in diff if x.startswith('-') and '-std=' in x]
    right_std = [x for x in diff if x.startswith('+') and '-std=' in x]
    assert len(left_std) == len(right_std) == 1, '\n\n'.join(diff)
    bad = [x for x in diff if '-Wwarn-absolute-paths' in x]
    assert len(bad) == 0, '\n\n'.join(diff)

  def test_dashE_respect_dashO(self): # issue #3365
    null_file = 'NUL' if WINDOWS else '/dev/null'
    with_dash_o = run_process([PYTHON, EMXX, path_from_root('tests', 'hello_world.cpp'), '-E', '-o', null_file], stdout=PIPE, stderr=PIPE).stdout
    if WINDOWS: assert not os.path.isfile(null_file)
    without_dash_o = run_process([PYTHON, EMXX, path_from_root('tests', 'hello_world.cpp'), '-E'], stdout=PIPE, stderr=PIPE).stdout
    assert len(with_dash_o) == 0
    assert len(without_dash_o) != 0

  def test_dashM(self):
    out = run_process([PYTHON, EMXX, path_from_root('tests', 'hello_world.cpp'), '-M'], stdout=PIPE).stdout
    self.assertContained('hello_world.o:', out) # Verify output is just a dependency rule instead of bitcode or js

  def test_dashM_consistent(self):
    normal = run_process([PYTHON, EMXX, '-v', '-Wwarn-absolute-paths', path_from_root('tests', 'hello_world.cpp'), '-c'], stdout=PIPE, stderr=PIPE).stderr
    dash_m = run_process([PYTHON, EMXX, '-v', '-Wwarn-absolute-paths', path_from_root('tests', 'hello_world.cpp'), '-M'], stdout=PIPE, stderr=PIPE).stderr

    import difflib
    diff = [a.rstrip()+'\n' for a in difflib.unified_diff(normal.split('\n'), dash_m.split('\n'), fromfile='normal', tofile='dash_m')]
    left_std = [x for x in diff if x.startswith('-') and '-std=' in x]
    right_std = [x for x in diff if x.startswith('+') and '-std=' in x]
    assert len(left_std) == len(right_std) == 1, '\n\n'.join(diff)
    bad = [x for x in diff if '-Wwarn-absolute-paths' in x]
    assert len(bad) == 0, '\n\n'.join(diff)

  def test_dashM_respect_dashO(self):
    null_file = 'NUL' if WINDOWS else '/dev/null'
    with_dash_o = run_process([PYTHON, EMXX, path_from_root('tests', 'hello_world.cpp'), '-M', '-o', null_file], stdout=PIPE, stderr=PIPE).stdout
    if WINDOWS: assert not os.path.isfile(null_file)
    without_dash_o = run_process([PYTHON, EMXX, path_from_root('tests', 'hello_world.cpp'), '-M'], stdout=PIPE, stderr=PIPE).stdout
    assert len(with_dash_o) == 0
    assert len(without_dash_o) != 0

  def test_malloc_implicit(self):
    self.do_other_test(os.path.join('other', 'malloc_implicit'))

  def test_switch64phi(self):
    # issue 2539, fastcomp segfault on phi-i64 interaction
    self.clear()
    open('src.cpp', 'w').write(r'''
#include <cstdint>
#include <limits>
#include <cstdio>

//============================================================================

namespace
{
  class int_adapter {
  public:
    typedef ::int64_t int_type;

    int_adapter(int_type v = 0)
      : value_(v)
    {}
    static const int_adapter pos_infinity()
    {
      return (::std::numeric_limits<int_type>::max)();
    }
    static const int_adapter neg_infinity()
    {
      return (::std::numeric_limits<int_type>::min)();
    }
    static const int_adapter not_a_number()
    {
      return (::std::numeric_limits<int_type>::max)()-1;
    }
    static bool is_neg_inf(int_type v)
    {
      return (v == neg_infinity().as_number());
    }
    static bool is_pos_inf(int_type v)
    {
      return (v == pos_infinity().as_number());
    }
    static bool is_not_a_number(int_type v)
    {
      return (v == not_a_number().as_number());
    }

    bool is_infinity() const
    {
      return (value_ == neg_infinity().as_number() ||
              value_ == pos_infinity().as_number());
    }
    bool is_special() const
    {
      return(is_infinity() || value_ == not_a_number().as_number());
    }
    bool operator<(const int_adapter& rhs) const
    {
      if(value_ == not_a_number().as_number()
         || rhs.value_ == not_a_number().as_number()) {
        return false;
      }
      if(value_ < rhs.value_) return true;
      return false;
    }
    int_type as_number() const
    {
      return value_;
    }

    int_adapter operator-(const int_adapter& rhs)const
    {
      if(is_special() || rhs.is_special())
      {
        if (rhs.is_pos_inf(rhs.as_number()))
        {
          return int_adapter(1);
        }
        if (rhs.is_neg_inf(rhs.as_number()))
        {
          return int_adapter();
        }
      }
      return int_adapter();
    }


  private:
    int_type value_;
  };

  class time_iterator {
  public:
    time_iterator(int_adapter t, int_adapter d)
      : current_(t),
        offset_(d)
    {}

    time_iterator& operator--()
    {
      current_ = int_adapter(current_ - offset_);
      return *this;
    }

    bool operator>=(const int_adapter& t)
    {
      return not (current_ < t);
    }

  private:
    int_adapter current_;
    int_adapter offset_;
  };

  void iterate_backward(const int_adapter *answers, const int_adapter& td)
  {
    int_adapter end = answers[0];
    time_iterator titr(end, td);

    std::puts("");
    for (; titr >= answers[0]; --titr) {
    }
  }
}

int
main()
{
  const int_adapter answer1[] = {};
  iterate_backward(NULL, int_adapter());
  iterate_backward(answer1, int_adapter());
}
    ''')
    Popen([PYTHON, EMCC, 'src.cpp', '-O2', '-s', 'SAFE_HEAP=1']).communicate()
    assert os.path.exists('a.out.js') # build should succeed
    self.assertContained(('trap!', 'segmentation fault loading 4 bytes from address 0'), run_js('a.out.js', assert_returncode=None, stderr=PIPE)) # program should segfault

  def test_only_force_stdlibs(self):
    def test(name):
      print(name)
      Popen([PYTHON, EMXX, path_from_root('tests', 'hello_libcxx.cpp')], stderr=PIPE).communicate()
      self.assertContained('hello, world!', run_js('a.out.js', stderr=PIPE))

    test('normal') # normally is ok

    try:
      os.environ['EMCC_FORCE_STDLIBS'] = 'libc,libcxxabi,libcxx'
      test('forced libs is ok, they were there anyhow')
    finally:
      del os.environ['EMCC_FORCE_STDLIBS']

    try:
      os.environ['EMCC_FORCE_STDLIBS'] = 'libc'
      test('partial list, but ok since we grab them as needed')
    finally:
      del os.environ['EMCC_FORCE_STDLIBS']

    try:
      os.environ['EMCC_FORCE_STDLIBS'] = 'libc'
      os.environ['EMCC_ONLY_FORCED_STDLIBS'] = '1'
      ok = False
      test('fail! not enough stdlibs')
    except:
      ok = True
    finally:
      del os.environ['EMCC_FORCE_STDLIBS']
      del os.environ['EMCC_ONLY_FORCED_STDLIBS']
    assert ok

    try:
      os.environ['EMCC_FORCE_STDLIBS'] = 'libc,libcxxabi,libcxx'
      os.environ['EMCC_ONLY_FORCED_STDLIBS'] = '1'
      test('force all the needed stdlibs, so this works even though we ignore the input file')
    finally:
      del os.environ['EMCC_FORCE_STDLIBS']
      del os.environ['EMCC_ONLY_FORCED_STDLIBS']

  def test_only_force_stdlibs_2(self):
    open('src.cpp', 'w').write(r'''
#include <iostream>
#include <stdexcept>

int main()
{
  try {
    throw std::exception();
    std::cout << "got here" << std::endl;
  }
  catch (const std::exception& ex) {
    std::cout << "Caught exception: " << ex.what() << std::endl;
  }
}
''')
    try:
      os.environ['EMCC_FORCE_STDLIBS'] = 'libc,libcxxabi,libcxx'
      os.environ['EMCC_ONLY_FORCED_STDLIBS'] = '1'
      Popen([PYTHON, EMXX, 'src.cpp', '-s', 'DISABLE_EXCEPTION_CATCHING=0']).communicate()
      self.assertContained('Caught exception: std::exception', run_js('a.out.js', stderr=PIPE))
    finally:
      del os.environ['EMCC_FORCE_STDLIBS']
      del os.environ['EMCC_ONLY_FORCED_STDLIBS']

  def test_strftime_zZ(self):
    open('src.cpp', 'w').write(r'''
#include <cerrno>
#include <cstring>
#include <ctime>
#include <iostream>

int main()
{
  // Buffer to hold the current hour of the day.  Format is HH + nul
  // character.
  char hour[3];

  // Buffer to hold our ISO 8601 formatted UTC offset for the current
  // timezone.  Format is [+-]hhmm + nul character.
  char utcOffset[6];

  // Buffer to hold the timezone name or abbreviation.  Just make it
  // sufficiently large to hold most timezone names.
  char timezone[128];

  std::tm tm;

  // Get the current timestamp.
  const std::time_t now = std::time(NULL);

  // What time is that here?
  if (::localtime_r(&now, &tm) == NULL) {
    const int error = errno;
    std::cout
      << "Failed to get localtime for timestamp=" << now << "; errno=" << error
      << "; " << std::strerror(error) << std::endl;
    return 1;
  }

  size_t result = 0;

  // Get the formatted hour of the day.
  if ((result = std::strftime(hour, 3, "%H", &tm)) != 2) {
    const int error = errno;
    std::cout
      << "Failed to format hour for timestamp=" << now << "; result="
      << result << "; errno=" << error << "; " << std::strerror(error)
      << std::endl;
    return 1;
  }
  std::cout << "The current hour of the day is: " << hour << std::endl;

  // Get the formatted UTC offset in ISO 8601 format.
  if ((result = std::strftime(utcOffset, 6, "%z", &tm)) != 5) {
    const int error = errno;
    std::cout
      << "Failed to format UTC offset for timestamp=" << now << "; result="
      << result << "; errno=" << error << "; " << std::strerror(error)
      << std::endl;
    return 1;
  }
  std::cout << "The current timezone offset is: " << utcOffset << std::endl;

  // Get the formatted timezone name or abbreviation.  We don't know how long
  // this will be, so just expect some data to be written to the buffer.
  if ((result = std::strftime(timezone, 128, "%Z", &tm)) == 0) {
    const int error = errno;
    std::cout
      << "Failed to format timezone for timestamp=" << now << "; result="
      << result << "; errno=" << error << "; " << std::strerror(error)
      << std::endl;
    return 1;
  }
  std::cout << "The current timezone is: " << timezone << std::endl;

  std::cout << "ok!\n";
}
''')
    Popen([PYTHON, EMCC, 'src.cpp']).communicate()
    self.assertContained('ok!', run_js('a.out.js'))

  def test_strptime_symmetry(self):
    Building.emcc(path_from_root('tests','strptime_symmetry.cpp'), output_filename='a.out.js')
    self.assertContained('TEST PASSED', run_js('a.out.js'))

  def test_truncate_from_0(self):
    open('src.cpp', 'w').write(r'''
#include <cerrno>
#include <cstring>
#include <iostream>

#include <fcntl.h>
#include <sys/stat.h>
#include <sys/types.h>
#include <unistd.h>

using std::endl;

//============================================================================
// :: Helpers

namespace
{
  // Returns the size of the regular file specified as 'path'.
  ::off_t getSize(const char* const path)
  {
    // Stat the file and make sure that it's the expected size.
    struct ::stat path_stat;
    if (::stat(path, &path_stat) != 0) {
      const int error = errno;
      std::cout
        << "Failed to lstat path: " << path << "; errno=" << error << "; "
        << std::strerror(error) << endl;
      return -1;
    }

    std::cout
      << "Size of file is: " << path_stat.st_size << endl;
    return path_stat.st_size;
  }

  // Causes the regular file specified in 'path' to have a size of 'length'
  // bytes.
  void resize(const char* const path,
              const ::off_t length)
  {
    std::cout
      << "Truncating file=" << path << " to length=" << length << endl;
    if (::truncate(path, length) == -1)
    {
      const int error = errno;
      std::cout
        << "Failed to truncate file=" << path << "; errno=" << error
        << "; " << std::strerror(error) << endl;
    }

    const ::off_t size = getSize(path);
    if (size != length) {
      std::cout
        << "Failed to truncate file=" << path << " to length=" << length
        << "; got size=" << size << endl;
    }
  }

  // Helper to create a file with the given content.
  void createFile(const std::string& path, const std::string& content)
  {
    std::cout
      << "Creating file: " << path << " with content=" << content << endl;

    const int fd = ::open(path.c_str(), O_CREAT | O_WRONLY, 0644);
    if (fd == -1) {
      const int error = errno;
      std::cout
        << "Failed to open file for writing: " << path << "; errno=" << error
        << "; " << std::strerror(error) << endl;
      return;
    }

    if (::write(fd, content.c_str(), content.size()) != content.size()) {
      const int error = errno;
      std::cout
        << "Failed to write content=" << content << " to file=" << path
        << "; errno=" << error << "; " << std::strerror(error) << endl;

      // Fall through to close FD.
    }

    ::close(fd);
  }
}

//============================================================================
// :: Entry Point
int main()
{
  const char* const file = "/tmp/file";
  createFile(file, "This is some content");
  getSize(file);
  resize(file, 32);
  resize(file, 17);
  resize(file, 0);

  // This throws a JS exception.
  resize(file, 32);
  return 0;
}
''')
    Popen([PYTHON, EMCC, 'src.cpp']).communicate()
    self.assertContained(r'''Creating file: /tmp/file with content=This is some content
Size of file is: 20
Truncating file=/tmp/file to length=32
Size of file is: 32
Truncating file=/tmp/file to length=17
Size of file is: 17
Truncating file=/tmp/file to length=0
Size of file is: 0
Truncating file=/tmp/file to length=32
Size of file is: 32
''', run_js('a.out.js'))

  def test_emcc_s_typo(self):
    # with suggestions
    err = run_process([PYTHON, EMCC, path_from_root('tests', 'hello_world.c'), '-s', 'DISABLE_EXCEPTION_CATCH=1'], stderr=PIPE).stderr
    self.assertContained(r'''Assigning a non-existent settings attribute "DISABLE_EXCEPTION_CATCH"''', err)
    self.assertContained(r'''did you mean one of DISABLE_EXCEPTION_CATCHING?''', err)
    # no suggestions
    err = run_process([PYTHON, EMCC, path_from_root('tests', 'hello_world.c'), '-s', 'CHEEZ=1'], stderr=PIPE).stderr
    self.assertContained(r'''perhaps a typo in emcc's  -s X=Y  notation?''', err)
    self.assertContained(r'''(see src/settings.js for valid values)''', err)

  def test_create_readonly(self):
    open('src.cpp', 'w').write(r'''
#include <cerrno>
#include <cstring>
#include <iostream>

#include <fcntl.h>
#include <unistd.h>

using std::endl;

//============================================================================
// :: Helpers

namespace
{
  // Helper to create a read-only file with content.
  void readOnlyFile(const std::string& path, const std::string& content)
  {
    std::cout
      << "Creating file: " << path << " with content of size="
      << content.size() << endl;

    const int fd = ::open(path.c_str(), O_CREAT | O_WRONLY, 0400);
    if (fd == -1) {
      const int error = errno;
      std::cout
        << "Failed to open file for writing: " << path << "; errno=" << error
        << "; " << std::strerror(error) << endl;
      return;
    }

    // Write the content to the file.
    ssize_t result = 0;
    if ((result = ::write(fd, content.data(), content.size()))
        != ssize_t(content.size()))
    {
      const int error = errno;
      std::cout
        << "Failed to write to file=" << path << "; errno=" << error
        << "; " << std::strerror(error) << endl;
      // Fall through to close the file.
    }
    else {
      std::cout
        << "Data written to file=" << path << "; successfully wrote "
        << result << " bytes" << endl;
    }

    ::close(fd);
  }
}

//============================================================================
// :: Entry Point

int main()
{
  const char* const file = "/tmp/file";
  unlink(file);
  readOnlyFile(file, "This content should get written because the file "
                     "does not yet exist and so, only the mode of the "
                     "containing directory will influence my ability to "
                     "create and open the file. The mode of the file only "
                     "applies to opening of the stream, not subsequent stream "
                     "operations after stream has opened.\n\n");
  readOnlyFile(file, "This should not get written because the file already "
                     "exists and is read-only.\n\n");
}
''')
    Popen([PYTHON, EMCC, 'src.cpp']).communicate()
    self.assertContained(r'''Creating file: /tmp/file with content of size=292
Data written to file=/tmp/file; successfully wrote 292 bytes
Creating file: /tmp/file with content of size=79
Failed to open file for writing: /tmp/file; errno=13; Permission denied
''', run_js('a.out.js'))

  def test_embed_file_large(self):
    # If such long files are encoded on one line,
    # they overflow the interpreter's limit
    large_size = int(1500000)
    open('large.txt', 'w').write('x' * large_size)
    open('src.cpp', 'w').write(r'''
      #include <stdio.h>
      #include <unistd.h>
      int main()
      {
          FILE* fp = fopen("large.txt", "r");
          if (fp) {
              printf("ok\n");
              fseek(fp, 0L, SEEK_END);
              printf("%ld\n", ftell(fp));
          } else {
              printf("failed to open large file.txt\n");
          }
          return 0;
      }
    ''')
    Popen([PYTHON, EMCC, 'src.cpp', '--embed-file', 'large.txt']).communicate()
    for engine in JS_ENGINES:
      if engine == V8_ENGINE: continue # ooms
      print(engine)
      self.assertContained('ok\n' + str(large_size) + '\n', run_js('a.out.js', engine=engine))

  def test_force_exit(self):
    open('src.cpp', 'w').write(r'''
#include <emscripten/emscripten.h>

namespace
{
  extern "C"
  EMSCRIPTEN_KEEPALIVE
  void callback()
  {
    EM_ASM({ Module.print('callback pre()') });
    ::emscripten_force_exit(42);
    EM_ASM({ Module.print('callback post()') });
    }
}

int
main()
{
  EM_ASM({ setTimeout(function() { Module.print("calling callback()"); _callback() }, 100) });
  ::emscripten_exit_with_live_runtime();
  return 123;
}
    ''')
    Popen([PYTHON, EMCC, 'src.cpp']).communicate()
    output = run_js('a.out.js', engine=NODE_JS, assert_returncode=42)
    assert 'callback pre()' in output
    assert 'callback post()' not in output

  def test_bad_locale(self):
    open('src.cpp', 'w').write(r'''

#include <locale.h>
#include <stdio.h>
#include <wctype.h>

int
main(const int argc, const char * const * const argv)
{
  const char * const locale = (argc > 1 ? argv[1] : "C");
  const char * const actual = setlocale(LC_ALL, locale);
  if(actual == NULL) {
    printf("%s locale not supported\n",
           locale);
    return 0;
  }
  printf("locale set to %s: %s\n", locale, actual);
}

    ''')
    Popen([PYTHON, EMCC, 'src.cpp']).communicate()

    self.assertContained('locale set to C: C;C;C;C;C;C',
                         run_js('a.out.js', args=['C']))
    self.assertContained('locale set to waka: waka;waka;waka;waka;waka;waka',
                         run_js('a.out.js', args=['waka']))

  def test_js_main(self):
    # try to add a main() from JS, at runtime. this is not supported (the
    # compiler needs to know at compile time about main).
    open('pre_main.js', 'w').write(r'''
      var Module = {
        '_main': function() {
        }
      };
    ''')
    open('src.cpp', 'w').write('')
    subprocess.check_call([PYTHON, EMCC, 'src.cpp', '--pre-js', 'pre_main.js'])
    self.assertContained('compiled without a main, but one is present. if you added it from JS, use Module["onRuntimeInitialized"]',
                         run_js('a.out.js', assert_returncode=None, stderr=PIPE))

  def test_js_malloc(self):
    open('src.cpp', 'w').write(r'''
#include <stdio.h>
#include <emscripten.h>

int main() {
  EM_ASM({
    for (var i = 0; i < 1000; i++) {
      var ptr = Module._malloc(1024*1024); // only done in JS, but still must not leak
      Module._free(ptr);
    }
  });
  printf("ok.\n");
}
    ''')
    Popen([PYTHON, EMCC, 'src.cpp']).communicate()
    self.assertContained('ok.', run_js('a.out.js', args=['C']))

  def test_locale_wrong(self):
    open('src.cpp', 'w').write(r'''
#include <locale>
#include <iostream>
#include <stdexcept>

int
main(const int argc, const char * const * const argv)
{
  const char * const name = argc > 1 ? argv[1] : "C";

  try {
    const std::locale locale(name);
    std::cout
      << "Constructed locale \"" << name << "\"\n"
      << "This locale is "
      << (locale == std::locale::global(locale) ? "" : "not ")
      << "the global locale.\n"
      << "This locale is " << (locale == std::locale::classic() ? "" : "not ")
      << "the C locale." << std::endl;

  } catch(const std::runtime_error &ex) {
    std::cout
      << "Can't construct locale \"" << name << "\": " << ex.what()
      << std::endl;
    return 1;

  } catch(...) {
    std::cout
      << "FAIL: Unexpected exception constructing locale \"" << name << '\"'
      << std::endl;
    return 127;
  }
}
    ''')
    Popen([PYTHON, EMCC, 'src.cpp', '-s', 'NO_EXIT_RUNTIME=0', '-s', 'DISABLE_EXCEPTION_CATCHING=0']).communicate()
    self.assertContained('Constructed locale "C"\nThis locale is the global locale.\nThis locale is the C locale.', run_js('a.out.js', args=['C']))
    self.assertContained('''Can't construct locale "waka": collate_byname<char>::collate_byname failed to construct for waka''', run_js('a.out.js', args=['waka'], assert_returncode=1))

  def test_cleanup_os(self):
    # issue 2644
    def test(args, be_clean):
      print(args)
      self.clear()
      shutil.copyfile(path_from_root('tests', 'hello_world.c'), 'a.c')
      open('b.c', 'w').write(' ')
      Popen([PYTHON, EMCC, 'a.c', 'b.c'] + args).communicate()
      clutter = glob.glob('*.o')
      if be_clean: assert len(clutter) == 0, 'should not leave clutter ' + str(clutter)
      else: assert len(clutter) == 2, 'should leave .o files'
    test(['-o', 'c.bc'], True)
    test(['-o', 'c.js'], True)
    test(['-o', 'c.html'], True)
    test(['-c'], False)

  def test_js_dash_g(self):
    open('src.c', 'w').write('''
      #include <stdio.h>
      #include <assert.h>

      void checker(int x) {
        x += 20;
        assert(x < 15); // this is line 7!
      }

      int main() {
        checker(10);
        return 0;
      }
    ''')

    def check(has):
      print(has)
      lines = open('a.out.js', 'r').readlines()
      lines = [line for line in lines if '___assert_fail(' in line or '___assert_func(' in line]
      found_line_num = any(('//@line 7 "' in line) for line in lines)
      found_filename = any(('src.c"\n' in line) for line in lines)
      assert found_line_num == has, 'Must have debug info with the line number'
      assert found_filename == has, 'Must have debug info with the filename'

    Popen([PYTHON, EMCC, '-s', 'WASM=0', 'src.c', '-g']).communicate()
    check(True)
    Popen([PYTHON, EMCC, '-s', 'WASM=0', 'src.c']).communicate()
    check(False)
    Popen([PYTHON, EMCC, '-s', 'WASM=0', 'src.c', '-g0']).communicate()
    check(False)
    Popen([PYTHON, EMCC, '-s', 'WASM=0', 'src.c', '-g0', '-g']).communicate() # later one overrides
    check(True)
    Popen([PYTHON, EMCC, '-s', 'WASM=0', 'src.c', '-g', '-g0']).communicate() # later one overrides
    check(False)

  def test_dash_g_bc(self):
    def test(opts):
      print(opts)
      def get_size(name):
        return os.stat(name).st_size
      Popen([PYTHON, EMCC, path_from_root('tests', 'hello_world.c'), '-o', 'a_.bc'] + opts).communicate()
      sizes = { '_': get_size('a_.bc') }
      Popen([PYTHON, EMCC, path_from_root('tests', 'hello_world.c'), '-g', '-o', 'ag.bc'] + opts).communicate()
      sizes['g'] = get_size('ag.bc')
      for i in range(0, 5):
        Popen([PYTHON, EMCC, path_from_root('tests', 'hello_world.c'), '-g' + str(i), '-o', 'a' + str(i) + '.bc'] + opts).communicate()
        sizes[i] = get_size('a' + str(i) + '.bc')
      print('  ', sizes)
      assert sizes['_'] == sizes[0] == sizes[1] == sizes[2] == sizes[3], 'no debug or <4 debug, means no llvm debug info ' + str(sizes)
      assert sizes['g'] == sizes[4], '-g or -g4 means llvm debug info ' + str(sizes)
      assert sizes['_'] < sizes['g'], 'llvm debug info has positive size ' + str(sizes)
    test([])
    test(['-O1'])

  def test_no_filesystem(self):
    FS_MARKER = 'var FS'
    # fopen forces full filesystem support
    check_execute([PYTHON, EMCC, path_from_root('tests', 'hello_world_fopen.c'), '-s', 'ERROR_ON_UNDEFINED_SYMBOLS=1'])
    yes_size = os.stat('a.out.js').st_size
    self.assertContained('hello, world!', run_js('a.out.js'))
    assert FS_MARKER in open('a.out.js').read()
    check_execute([PYTHON, EMCC, path_from_root('tests', 'hello_world.c'), '-s', 'ERROR_ON_UNDEFINED_SYMBOLS=1'])
    no_size = os.stat('a.out.js').st_size
    self.assertContained('hello, world!', run_js('a.out.js'))
    assert FS_MARKER not in open('a.out.js').read()
    print('yes fs, no fs:', yes_size, no_size)
    assert yes_size - no_size > 100000 # 100K of FS code is removed
    assert no_size < 360000

  def test_no_nuthin(self):
    # check NO_FILESYSTEM is automatically set, and effective
    def test(opts, ratio, absolute):
      print('opts, ratio, absolute:', opts, ratio, absolute)
      def get_size(name):
        return os.stat(name).st_size
      sizes = {}
      def do(name, source, moar_opts):
        self.clear()
        Popen([PYTHON, EMCC, path_from_root('tests', source), '-o', name + '.js'] + opts + moar_opts).communicate()
        sizes[name] = get_size(name + '.js')
        if os.path.exists(name + '.wasm'):
          sizes[name] += get_size(name + '.wasm')
        self.assertContained('hello, world!', run_js(name + '.js'))
      do('normal', 'hello_world_fopen.c', [])
      do('no_fs', 'hello_world.c', []) # without fopen, we should auto-detect we do not need full fs support and can do NO_FILESYSTEM
      do('no_fs_manual', 'hello_world.c', ['-s', 'NO_FILESYSTEM=1'])
      do('no_nuthin', 'hello_world.c', ['-s', 'EXPORTED_RUNTIME_METHODS=[]'])
      print('  ', sizes)
      assert sizes['no_fs'] < sizes['normal']
      assert abs(sizes['no_nuthin'] - sizes['no_fs']) < 30, 'almost no difference between then, now that we export nothing by default anyhow'
      assert sizes['no_nuthin'] < ratio*sizes['normal']
      assert sizes['no_nuthin'] < absolute, str(sizes['no_nuthin']) + ' >= ' + str(absolute)
      assert sizes['no_fs_manual'] < sizes['no_fs'] + 30 # manual can usually remove a tiny bit more
    test(['-s', 'ASSERTIONS=0'], 0.75, 120000) # we don't care about code size with assertions
    test(['-O1'], 0.66, 90000)
    test(['-O2'], 0.50, 45000)
    test(['-O3', '--closure', '1'], 0.60, 17000)
    # asm.js too
    test(['-O3', '--closure', '1', '-s', 'WASM=0'], 0.60, 36000)
    test(['-O3', '--closure', '2', '-s', 'WASM=0'], 0.60, 33000) # might change now and then

  def test_no_nuthin_2(self):
    # focus on EXPORTED_RUNTIME_METHODS effects, on hello_world_em_asm
    def test(opts, absolute):
      print('opts, absolute:', opts, absolute)
      def get_size(name):
        return os.stat(name).st_size
      sizes = {}
      def do(name, moar_opts):
        self.clear()
        Popen([PYTHON, EMCC, path_from_root('tests', 'hello_world_em_asm.c'), '-o', name + '.js'] + opts + moar_opts).communicate()
        sizes[name] = get_size(name + '.js')
        if os.path.exists(name + '.wasm'):
          sizes[name] += get_size(name + '.wasm')
        self.assertContained('hello, world!', run_js(name + '.js'))
      do('normal', [])
      do('no_nuthin', ['-s', 'EXPORTED_RUNTIME_METHODS=[]'])
      print('  ', sizes)
      assert abs(sizes['no_nuthin'] - sizes['normal']) < 10
      assert sizes['no_nuthin'] < absolute
    test(['-s', 'ASSERTIONS=0'], 95000) # we don't care about code size with assertions
    test(['-O1'], 80000)
    test(['-O2'], 42000)
    test(['-O3', '--closure', '1'], 12000) # closure is great!
    # asm.js comparison with closure 1 and 2. these numbers are fairly close, might change now and then.
    test(['-O3', '--closure', '1', '-s', 'WASM=0'], 28000)
    test(['-O3', '--closure', '2', '-s', 'WASM=0'], 26000)

  def test_no_browser(self):
    BROWSER_INIT = 'var Browser'

    check_execute([PYTHON, EMCC, path_from_root('tests', 'hello_world.c')])
    assert BROWSER_INIT not in open('a.out.js').read()

    check_execute([PYTHON, EMCC, path_from_root('tests', 'browser_main_loop.c')]) # uses emscripten_set_main_loop, which needs Browser
    assert BROWSER_INIT in open('a.out.js').read()

  def test_EXPORTED_RUNTIME_METHODS(self):
    def test(opts, has, not_has):
      print(opts, has, not_has)
      self.clear()
      # check without assertions, as with assertions we add stubs for the things we remove (which
      # print nice error messages)
      Popen([PYTHON, EMCC, path_from_root('tests', 'hello_world.c'), '-s', 'ASSERTIONS=0'] + opts).communicate()
      self.assertContained('hello, world!', run_js('a.out.js'))
      src = open('a.out.js').read()
      self.assertContained(has, src)
      self.assertNotContained(not_has, src)

    test([], 'Module["', 'Module["waka')
    test(['-s', 'EXPORTED_RUNTIME_METHODS=[]'], '', 'Module["addRunDependency')
    test(['-s', 'EXPORTED_RUNTIME_METHODS=["addRunDependency"]'], 'Module["addRunDependency', 'Module["waka')
    test(['-s', 'EXPORTED_RUNTIME_METHODS=[]', '-s', 'EXTRA_EXPORTED_RUNTIME_METHODS=["addRunDependency"]'], 'Module["addRunDependency', 'Module["waka')

  def test_stat_fail_alongtheway(self):
    open('src.cpp', 'w').write(r'''
#include <errno.h>
#include <stdio.h>
#include <sys/types.h>
#include <sys/stat.h>
#include <unistd.h>
#include <stdlib.h>
#include <fcntl.h>
#include <string.h>

#define CHECK(expression) \
  if(!(expression)) {                            \
    error = errno;                               \
    printf("FAIL: %s\n", #expression); fail = 1; \
  } else {                                       \
    error = errno;                               \
    printf("pass: %s\n", #expression);           \
  }                                              \

int
main()
{
  int error;
  int fail = 0;
  CHECK(mkdir("path", 0777) == 0);
  CHECK(close(open("path/file", O_CREAT | O_WRONLY, 0644)) == 0);
  {
    struct stat st;
    CHECK(stat("path", &st) == 0);
    CHECK(st.st_mode = 0777);
  }
  {
    struct stat st;
    CHECK(stat("path/nosuchfile", &st) == -1);
    printf("info: errno=%d %s\n", error, strerror(error));
    CHECK(error == ENOENT);
  }
  {
    struct stat st;
    CHECK(stat("path/file", &st) == 0);
    CHECK(st.st_mode = 0666);
  }
  {
    struct stat st;
    CHECK(stat("path/file/impossible", &st) == -1);
    printf("info: errno=%d %s\n", error, strerror(error));
    CHECK(error == ENOTDIR);
  }
  {
    struct stat st;
    CHECK(lstat("path/file/impossible", &st) == -1);
    printf("info: errno=%d %s\n", error, strerror(error));
    CHECK(error == ENOTDIR);
  }
  return fail;
}
''')
    Popen([PYTHON, EMCC, 'src.cpp']).communicate()
    self.assertContained(r'''pass: mkdir("path", 0777) == 0
pass: close(open("path/file", O_CREAT | O_WRONLY, 0644)) == 0
pass: stat("path", &st) == 0
pass: st.st_mode = 0777
pass: stat("path/nosuchfile", &st) == -1
info: errno=2 No such file or directory
pass: error == ENOENT
pass: stat("path/file", &st) == 0
pass: st.st_mode = 0666
pass: stat("path/file/impossible", &st) == -1
info: errno=20 Not a directory
pass: error == ENOTDIR
pass: lstat("path/file/impossible", &st) == -1
info: errno=20 Not a directory
pass: error == ENOTDIR
''', run_js('a.out.js'))


  def test_emterpreter(self):
    if SPIDERMONKEY_ENGINE not in JS_ENGINES: return self.skip('test_emterpreter requires SpiderMonkey to run.')

    def do_emcc_test(source, args, output, emcc_args=[]):
      print()
      print('emcc', source[:40], '\n' in source)
      try_delete('a.out.js')
      if '\n' in source:
        open('src.cpp', 'w').write(source)
        source = 'src.cpp'
      else:
        source = path_from_root('tests', source)
      Popen([PYTHON, EMCC, source, '-O2', '-s', 'EMTERPRETIFY=1', '-g2', '-s', 'WASM=0'] + emcc_args).communicate()
      self.assertTextDataContained(output, run_js('a.out.js', args=args))
      out = run_js('a.out.js', engine=SPIDERMONKEY_ENGINE, args=args, stderr=PIPE, full_output=True)
      self.assertTextDataContained(output, out)
      self.validate_asmjs(out)
      # -g2 enables these
      src = open('a.out.js').read()
      assert 'function emterpret' in src, 'emterpreter should exist'
      # and removing calls to the emterpreter break, so it was being used
      out1 = run_js('a.out.js', args=args)
      assert output in out1
      open('a.out.js', 'w').write(src.replace('function emterpret', 'function do_not_find_me'))
      out2 = run_js('a.out.js', args=args, stderr=PIPE, assert_returncode=None)
      assert output not in out2, out2
      assert out1 != out2

    def do_test(source, args, output):
      print()
      print('emcc', source.replace('\n', '.')[:40], '\n' in source)
      self.clear()
      if '\n' in source:
        open('src.cpp', 'w').write(source)
        source = 'src.cpp'
      else:
        source = path_from_root('tests', source)
      Popen([PYTHON, EMCC, source, '-O2', '--profiling', '-s', 'FINALIZE_ASM_JS=0', '-s', 'GLOBAL_BASE=2048', '-s', 'ALLOW_MEMORY_GROWTH=0', '-s', 'WASM=0']).communicate()
      Popen([PYTHON, path_from_root('tools', 'emterpretify.py'), 'a.out.js', 'em.out.js', 'ASYNC=0']).communicate()
      self.assertTextDataContained(output, run_js('a.out.js', args=args))
      self.assertTextDataContained(output, run_js('em.out.js', args=args))
      out = run_js('em.out.js', engine=SPIDERMONKEY_ENGINE, args=args, stderr=PIPE, full_output=True)
      self.assertTextDataContained(output, out)
      self.validate_asmjs(out)

    # generate default shell for js test
    def make_default(args=[]):
      Popen([PYTHON, EMCC, path_from_root('tests', 'hello_world.c'), '-O2', '--profiling', '-s', 'FINALIZE_ASM_JS=0', '-s', 'GLOBAL_BASE=2048', '-s', 'WASM=0'] + args).communicate()
      default = open('a.out.js').read()
      start = default.index('function _main(')
      end = default.index('}', start)
      default = default[:start] + '{{{MAIN}}}' + default[end+1:]
      default_mem = open('a.out.js.mem', 'rb').read()
      return default, default_mem
    default, default_mem = make_default()
    default_float, default_float_mem = make_default(['-s', 'PRECISE_F32=1'])

    def do_js_test(name, source, args, output, floaty=False):
      print()
      print('js', name)
      self.clear()
      if '\n' not in source:
        source = open(source).read()
      the_default = default if not floaty else default_float
      the_default_mem = default_mem if not floaty else default_float_mem
      source = the_default.replace('{{{MAIN}}}', source)
      open('a.out.js', 'w').write(source)
      open('a.out.js.mem', 'wb').write(the_default_mem)
      Popen([PYTHON, path_from_root('tools', 'emterpretify.py'), 'a.out.js', 'em.out.js', 'ASYNC=0']).communicate()
      sm_no_warn = [x for x in SPIDERMONKEY_ENGINE if x != '-w']
      self.assertTextDataContained(output, run_js('a.out.js', engine=sm_no_warn, args=args)) # run in spidermonkey for print()
      self.assertTextDataContained(output, run_js('em.out.js', engine=sm_no_warn, args=args))

    do_emcc_test('hello_world.c', [], 'hello, world!')

    do_test('hello_world.c', [], 'hello, world!')
    do_test('hello_world_loop.cpp', [], 'hello, world!')
    do_test('fannkuch.cpp', ['5'], 'Pfannkuchen(5) = 7.')

    print('profiling')

    do_emcc_test('fannkuch.cpp', ['5'], 'Pfannkuchen(5) = 7.', ['-g2'])
    normal = open('a.out.js').read()
    shutil.copyfile('a.out.js', 'last.js')
    do_emcc_test('fannkuch.cpp', ['5'], 'Pfannkuchen(5) = 7.', ['-g2', '--profiling'])
    profiling = open('a.out.js').read()
    assert len(profiling) > len(normal) + 250, [len(profiling), len(normal)] # should be much larger

    print('blacklisting')

    do_emcc_test('fannkuch.cpp', ['5'], 'Pfannkuchen(5) = 7.', [])
    src = open('a.out.js').read()
    assert 'emterpret' in self.get_func(src, '_main'), 'main is emterpreted'
    assert 'function _atoi(' not in src, 'atoi is emterpreted and does not even have a trampoline, since only other emterpreted can reach it'

    do_emcc_test('fannkuch.cpp', ['5'], 'Pfannkuchen(5) = 7.', ['-s', 'EMTERPRETIFY_BLACKLIST=["_main"]']) # blacklist main
    src = open('a.out.js').read()
    assert 'emterpret' not in self.get_func(src, '_main'), 'main is NOT emterpreted, it was  blacklisted'
    assert 'emterpret' in self.get_func(src, '_atoi'), 'atoi is emterpreted'

    do_emcc_test('fannkuch.cpp', ['5'], 'Pfannkuchen(5) = 7.', ['-s', 'EMTERPRETIFY_BLACKLIST=["_main", "_atoi"]']) # blacklist main and atoi
    src = open('a.out.js').read()
    assert 'emterpret' not in self.get_func(src, '_main'), 'main is NOT emterpreted, it was  blacklisted'
    assert 'emterpret' not in self.get_func(src, '_atoi'), 'atoi is NOT emterpreted either'

    open('blacklist.txt', 'w').write('["_main", "_atoi"]')
    do_emcc_test('fannkuch.cpp', ['5'], 'Pfannkuchen(5) = 7.', ['-s', 'EMTERPRETIFY_BLACKLIST=@blacklist.txt']) # blacklist main and atoi with a @response file
    src = open('a.out.js').read()
    assert 'emterpret' not in self.get_func(src, '_main'), 'main is NOT emterpreted, it was  blacklisted'
    assert 'emterpret' not in self.get_func(src, '_atoi'), 'atoi is NOT emterpreted either'

    print('whitelisting')

    do_emcc_test('fannkuch.cpp', ['5'], 'Pfannkuchen(5) = 7.', ['-s', 'EMTERPRETIFY_WHITELIST=[]'])
    src = open('a.out.js').read()
    assert 'emterpret' in self.get_func(src, '_main'), 'main is emterpreted'
    assert 'function _atoi(' not in src, 'atoi is emterpreted and does not even have a trampoline, since only other emterpreted can reach it'

    do_emcc_test('fannkuch.cpp', ['5'], 'Pfannkuchen(5) = 7.', ['-s', 'EMTERPRETIFY_WHITELIST=["_main"]'])
    src = open('a.out.js').read()
    assert 'emterpret' in self.get_func(src, '_main')
    assert 'emterpret' not in self.get_func(src, '_atoi'), 'atoi is not in whitelist, so it is not emterpreted'

    do_emcc_test('fannkuch.cpp', ['5'], 'Pfannkuchen(5) = 7.', ['-s', 'EMTERPRETIFY_WHITELIST=["_main", "_atoi"]'])
    src = open('a.out.js').read()
    assert 'emterpret' in self.get_func(src, '_main')
    assert 'function _atoi(' not in src, 'atoi is emterpreted and does not even have a trampoline, since only other emterpreted can reach it'

    open('whitelist.txt', 'w').write('["_main"]')
    do_emcc_test('fannkuch.cpp', ['5'], 'Pfannkuchen(5) = 7.', ['-s', 'EMTERPRETIFY_WHITELIST=@whitelist.txt'])
    src = open('a.out.js').read()
    assert 'emterpret' in self.get_func(src, '_main')
    assert 'emterpret' not in self.get_func(src, '_atoi'), 'atoi is not in whitelist, so it is not emterpreted'

    do_test(r'''
#include <stdio.h>

int main() {
  volatile float f;
  volatile float *ff = &f;
  *ff = -10;
  printf("hello, world! %d\n", (int)f);
  return 0;
}
''', [], 'hello, world! -10')

    do_test(r'''
#include <stdio.h>

int main() {
  volatile float f;
  volatile float *ff = &f;
  *ff = -10;
  printf("hello, world! %.2f\n", f);
  return 0;
}
''', [], 'hello, world! -10.00')

    do_js_test('float', r'''
function _main() {
  var f = f0;
  f = f0 + f0;
  print(f);
}
''', [], '0\n', floaty=True)

    do_js_test('conditionals', r'''
function _main() {
 var i8 = 0;
 var d10 = +d10, d11 = +d11, d7 = +d7, d5 = +d5, d6 = +d6, d9 = +d9;
 d11 = +1;
 d7 = +2;
 d5 = +3;
 d6 = +4;
 d10 = d11 < d7 ? d11 : d7;
 print(d10);
 d9 = d5 < d6 ? d5 : d6;
 print(d9);
 HEAPF64[tempDoublePtr >> 3] = d10;
 i8 = STACKTOP;
 HEAP32[i8 >> 2] = HEAP32[tempDoublePtr >> 2];
 HEAP32[i8 + 4 >> 2] = HEAP32[tempDoublePtr + 4 >> 2];
 print(HEAP32[i8 >> 2]);
 print(HEAP32[i8 + 4 >> 2]);
}
''', [], '1\n3\n0\n1072693248\n')

    do_js_test('bigswitch', r'''
function _main() {
 var i2 = 0, i3 = 0, i4 = 0, i6 = 0, i8 = 0, i9 = 0, i10 = 0, i11 = 0, i12 = 0, i13 = 0, i14 = 0, i15 = 0, i16 = 0, i5 = 0, i7 = 0, i1 = 0;
 print(4278);
 i6 = 0;
 L1 : while (1) {
  i11 = -1;
  switch ((i11 | 0)) {
  case 0:
   {
    i6 = 67;
    break;
   }
  default:
   {}
  }
  print(i6);
  break;
 }
 print(i6);
}
''', [], '4278\n0\n0\n')

    do_js_test('big int compare', r'''
function _main() {
  print ((0 > 4294963001) | 0);
}
''', [], '0\n')

    do_js_test('effectless expressions, with a subeffect', r'''
function _main() {
  (print (123) | 0) != 0;
  print (456) | 0;
  0 != (print (789) | 0);
  0 | (print (159) | 0);
}
''', [], '123\n456\n789\n159\n')

    do_js_test('effectless unary', r'''
function _main() {
  !(0 != 0);
  !(print (123) | 0);
}
''', [], '123\n')

    do_js_test('flexible mod', r'''
function _main() {
  print(1 % 16);
}
''', [], '1\n')

    # codegen log tests

    def do_log_test(source, expected, func):
      print('log test', source, expected)
      try:
        os.environ['EMCC_LOG_EMTERPRETER_CODE'] = '1'
        err = run_process([PYTHON, EMCC, source, '-O3', '-s', 'EMTERPRETIFY=1'], stderr=PIPE).stderr
      finally:
        del os.environ['EMCC_LOG_EMTERPRETER_CODE']
      lines = err.split('\n')
      lines = [line for line in lines if 'raw bytecode for ' + func in line]
      assert len(lines) == 1, '\n\n'.join(lines)
      err = lines[0]
      parts = err.split('insts: ')
      pre, post = parts[:2]
      assert func in pre, pre
      post = post.split('\n')[0]
      seen = int(post)
      print('  seen', seen, ', expected ', expected, type(seen), type(expected))
      assert expected == seen or (type(expected) in [list, tuple] and seen in expected), ['expect', expected, 'but see', seen]

    do_log_test(path_from_root('tests', 'primes.cpp'), list(range(88, 101)), '_main')
    do_log_test(path_from_root('tests', 'fannkuch.cpp'), list(range(226, 241)), '__Z15fannkuch_workerPv')

  def test_emterpreter_advise(self):
    out = run_process([PYTHON, EMCC, path_from_root('tests', 'emterpreter_advise.cpp'), '-s', 'EMTERPRETIFY=1', '-s', 'EMTERPRETIFY_ASYNC=1', '-s', 'EMTERPRETIFY_ADVISE=1'], stdout=PIPE).stdout
    self.assertContained('-s EMTERPRETIFY_WHITELIST=\'["__Z6middlev", "__Z7sleeperv", "__Z8recurserv", "_main"]\'', out)

    out = run_process([PYTHON, EMCC, path_from_root('tests', 'emterpreter_advise_funcptr.cpp'), '-s', 'EMTERPRETIFY=1', '-s', 'EMTERPRETIFY_ASYNC=1', '-s', 'EMTERPRETIFY_ADVISE=1'], stdout=PIPE).stdout
    self.assertContained('-s EMTERPRETIFY_WHITELIST=\'["__Z4posti", "__Z5post2i", "__Z6middlev", "__Z7sleeperv", "__Z8recurserv", "_main"]\'', out)

    out = run_process([PYTHON, EMCC, path_from_root('tests', 'emterpreter_advise_synclist.c'), '-s', 'EMTERPRETIFY=1', '-s', 'EMTERPRETIFY_ASYNC=1', '-s', 'EMTERPRETIFY_ADVISE=1', '-s', 'EMTERPRETIFY_SYNCLIST=["_j","_k"]'], stdout=PIPE).stdout
    self.assertContained('-s EMTERPRETIFY_WHITELIST=\'["_a", "_b", "_e", "_f", "_main"]\'', out)

    # The same EMTERPRETIFY_WHITELIST should be in core.test_coroutine_emterpretify_async
    out = run_process([PYTHON, EMCC, path_from_root('tests', 'test_coroutines.cpp'), '-s', 'EMTERPRETIFY=1', '-s', 'EMTERPRETIFY_ASYNC=1', '-s', 'EMTERPRETIFY_ADVISE=1'], stdout=PIPE).stdout
    self.assertContained('-s EMTERPRETIFY_WHITELIST=\'["_f", "_fib", "_g"]\'', out)

  def test_emterpreter_async_assertions(self):
    # emterpretify-async mode with assertions adds checks on each call out of the emterpreter;
    # make sure we handle all possible types there
    for t, out in [
      ('int',    '18.00'),
      ('float',  '18.51'),
      ('double', '18.51'),
    ]:
      print(t, out)
      open('src.c', 'w').write(r'''
        #include <stdio.h>
        #include <emscripten.h>

        #define TYPE %s

        TYPE marfoosh(TYPE input) {
          return input * 1.5;
        }

        TYPE fleefl(TYPE input) {
          return marfoosh(input);
        }

        int main(void) {
          printf("result: %%.2f\n", (double)fleefl((TYPE)12.34));
        }
      ''' % t)
      run_process([PYTHON, EMCC, 'src.c', '-s', 'EMTERPRETIFY=1', '-s', 'EMTERPRETIFY_ASYNC=1', '-s', 'EMTERPRETIFY_WHITELIST=["_fleefl"]', '-s', 'PRECISE_F32=1'])
      self.assertContained('result: ' + out, run_js('a.out.js'))

  def test_link_with_a_static(self):
    for args in [[], ['-O2']]:
      print(args)
      self.clear()
      open('x.c', 'w').write(r'''
int init_weakref(int a, int b) {
    return a + b;
}
''')
      open('y.c', 'w').write(r'''
static int init_weakref(void) { // inlined in -O2, not in -O0 where it shows up in llvm-nm as 't'
    return 150;
}

int testy(void) {
    return init_weakref();
}
''')
      open('z.c', 'w').write(r'''
extern int init_weakref(int, int);
extern int testy(void);

int main(void) {
    return testy() + init_weakref(5, 6);
}
''')
      Popen([PYTHON, EMCC, 'x.c', '-o', 'x.o']).communicate()
      Popen([PYTHON, EMCC, 'y.c', '-o', 'y.o']).communicate()
      Popen([PYTHON, EMCC, 'z.c', '-o', 'z.o']).communicate()
      Popen([PYTHON, EMAR, 'rc', 'libtest.a', 'y.o']).communicate()
      Popen([PYTHON, EMAR, 'rc', 'libtest.a', 'x.o']).communicate()
      Popen([PYTHON, EMRANLIB, 'libtest.a']).communicate()
      Popen([PYTHON, EMCC, 'z.o', 'libtest.a', '-s', 'NO_EXIT_RUNTIME=0'] + args).communicate()
      out = run_js('a.out.js', assert_returncode=161)

  def test_link_with_bad_o_in_a(self):
    # when building a .a, we force-include all the objects inside it. but, some
    # may not be valid bitcode, e.g. if it contains metadata or something else
    # weird. we should just ignore those
    subprocess.check_call([PYTHON, EMCC, path_from_root('tests', 'hello_world.c'), '-o', 'a.bc'])
    open('bad.bc', 'w').write('this is not a good file, it should be ignored!')
    subprocess.check_call([LLVM_AR, 'r', 'a.a', 'a.bc', 'bad.bc'])
    assert os.path.exists('a.a')
    subprocess.check_call([PYTHON, EMCC, 'a.a'])
    assert os.path.exists('a.out.js'), output
    self.assertContained('hello, world!', run_js('a.out.js'))

  def test_require(self):
    inname = path_from_root('tests', 'hello_world.c')
    Building.emcc(inname, args=['-s', 'ASSERTIONS=0'], output_filename='a.out.js')
    output = run_process(NODE_JS + ['-e', 'require("./a.out.js")'], stdout=PIPE, stderr=PIPE)
    assert output.stdout == 'hello, world!\n' and output.stderr == '', 'expected no output, got\n===\nSTDOUT\n%s\n===\nSTDERR\n%s\n===\n' % (output.stdout, output.stderr)

  def test_require_modularize(self):
    Popen([PYTHON, EMCC, path_from_root('tests', 'hello_world.c'), '-s', 'MODULARIZE=1', '-s', 'ASSERTIONS=0']).communicate()
    src = open('a.out.js').read()
    assert "module.exports = Module;" in src
    output = run_process(NODE_JS + ['-e', 'var m = require("./a.out.js"); m();'], stdout=PIPE, stderr=PIPE)
    assert output.stdout == 'hello, world!\n' and output.stderr == '', 'expected output, got\n===\nSTDOUT\n%s\n===\nSTDERR\n%s\n===\n' % (output.stdout, output.stderr)
    Popen([PYTHON, EMCC, path_from_root('tests', 'hello_world.c'), '-s', 'MODULARIZE=1', '-s', 'EXPORT_NAME="NotModule"', '-s', 'ASSERTIONS=0']).communicate()
    src = open('a.out.js').read()
    assert "module.exports = NotModule;" in src
    output = run_process(NODE_JS + ['-e', 'var m = require("./a.out.js"); m();'], stdout=PIPE, stderr=PIPE)
    assert output.stdout == 'hello, world!\n' and output.stderr == '', 'expected output, got\n===\nSTDOUT\n%s\n===\nSTDERR\n%s\n===\n' % (output.stdout, output.stderr)
    Popen([PYTHON, EMCC, path_from_root('tests', 'hello_world.c'), '-s', 'MODULARIZE=1']).communicate()
    # We call require() twice to ensure it returns wrapper function each time
    output = run_process(NODE_JS + ['-e', 'require("./a.out.js")();var m = require("./a.out.js"); m();'], stdout=PIPE, stderr=PIPE)
    assert output.stdout == 'hello, world!\nhello, world!\n', 'expected output, got\n===\nSTDOUT\n%s\n===\nSTDERR\n%s\n===\n' % (output.stdout, output.stderr)

  def test_define_modularize(self):
    Popen([PYTHON, EMCC, path_from_root('tests', 'hello_world.c'), '-s', 'MODULARIZE=1', '-s', 'ASSERTIONS=0']).communicate()
    with open('a.out.js') as f:
      src = 'var module = 0; ' + f.read()
    with open('a.out.js', 'w') as f:
      f.write(src)
    assert "define([], function() { return Module; });" in src
    output = run_process(NODE_JS + ['-e', 'var m; (global.define = function(deps, factory) { m = factory(); }).amd = true; require("./a.out.js"); m();'], stdout=PIPE, stderr=PIPE)
    assert output.stdout == 'hello, world!\n' and output.stderr == '', 'expected output, got\n===\nSTDOUT\n%s\n===\nSTDERR\n%s\n===\n' % (output.stdout, output.stderr)
    Popen([PYTHON, EMCC, path_from_root('tests', 'hello_world.c'), '-s', 'MODULARIZE=1', '-s', 'EXPORT_NAME="NotModule"', '-s', 'ASSERTIONS=0']).communicate()
    with open('a.out.js') as f:
      src = 'var module = 0; ' + f.read()
    with open('a.out.js', 'w') as f:
      f.write(src)
    assert "define([], function() { return NotModule; });" in src
    output = run_process(NODE_JS + ['-e', 'var m; (global.define = function(deps, factory) { m = factory(); }).amd = true; require("./a.out.js"); m();'], stdout=PIPE, stderr=PIPE)
    assert output.stdout == 'hello, world!\n' and output.stderr == '', 'expected output, got\n===\nSTDOUT\n%s\n===\nSTDERR\n%s\n===\n' % (output.stdout, output.stderr)

  def test_native_optimizer(self):
    def test(args, expected):
      print(args, expected)
      old_debug = os.environ.get('EMCC_DEBUG')
      old_native = os.environ.get('EMCC_NATIVE_OPTIMIZER')
      try:
        os.environ['EMCC_DEBUG'] = '1'
        os.environ['EMCC_NATIVE_OPTIMIZER'] = '1'
        with clean_write_access_to_canonical_temp_dir(self.canonical_temp_dir):
          err = run_process([PYTHON, EMCC, path_from_root('tests', 'hello_world.c'), '-O2', '-s', 'WASM=0'] + args, stderr=PIPE).stderr
      finally:
        if old_debug: os.environ['EMCC_DEBUG'] = old_debug
        else: del os.environ['EMCC_DEBUG']
        if old_native: os.environ['EMCC_NATIVE_OPTIMIZER'] = old_native
        else: del os.environ['EMCC_NATIVE_OPTIMIZER']
      assert err.count('js optimizer using native') == expected, [err, expected]
      assert os.path.exists('a.out.js'), err
      self.assertContained('hello, world!', run_js('a.out.js'))

    test([], 1)
    test(['-s', 'OUTLINING_LIMIT=100000'], 2) # 2, because we run them before and after outline, which is non-native

  def test_emconfigure_js_o(self):
    # issue 2994
    for i in [0, 1, 2]:
      for f in ['hello_world.c', 'files.cpp']:
        print(i, f)
        try:
          os.environ['EMCONFIGURE_JS'] = str(i)
          self.clear()
          Popen([PYTHON, path_from_root('emconfigure'), PYTHON, EMCC, '-c', '-o', 'a.o', path_from_root('tests', f)]).communicate()
          Popen([PYTHON, EMCC, 'a.o']).communicate()
          if f == 'hello_world.c':
            if i == 0:
              assert not os.path.exists('a.out.js') # native .o, not bitcode!
            else:
              assert 'hello, world!' in run_js(self.in_dir('a.out.js'))
          else:
            # file access, need 2 to force js
            if i == 0 or i == 1:
              assert not os.path.exists('a.out.js') # native .o, not bitcode!
            else:
              assert os.path.exists('a.out.js')
        finally:
          del os.environ['EMCONFIGURE_JS']

  def test_emcc_c_multi(self):
    with clean_write_access_to_canonical_temp_dir(self.canonical_temp_dir):
      def test(args, llvm_opts=None):
        print(args)
        lib = r'''
          int mult() { return 1; }
        '''

        lib_name = 'libA.c'
        open(lib_name, 'w').write(lib)
        main = r'''
          #include <stdio.h>
          int mult();
          int main() {
            printf("result: %d\n", mult());
            return 0;
          }
        '''
        main_name = 'main.c'
        open(main_name, 'w').write(main)

        if os.environ.get('EMCC_DEBUG'): return self.skip('cannot run in debug mode')
        try:
          os.environ['EMCC_DEBUG'] = '1'
          err = run_process([PYTHON, EMCC, '-c', main_name, lib_name] + args, stderr=PIPE).stderr
        finally:
          del os.environ['EMCC_DEBUG']

        VECTORIZE = '-disable-loop-vectorization'

        if args:
          assert err.count(VECTORIZE) == 2, err # specified twice, once per file
          assert err.count('emcc: LLVM opts: ' + llvm_opts) == 2, err # corresponding to exactly once per invocation of optimizer
        else:
          assert err.count(VECTORIZE) == 0, err # no optimizations

        Popen([PYTHON, EMCC, main_name.replace('.c', '.o'), lib_name.replace('.c', '.o')]).communicate()

        self.assertContained('result: 1', run_js(os.path.join(self.get_dir(), 'a.out.js')))

      test([])
      test(['-O2'], '-O3')
      test(['-Oz'], '-Oz')
      test(['-Os'], '-Os')

  def test_export_all_3142(self):
    open('src.cpp', 'w').write(r'''
typedef unsigned int Bit32u;

struct S_Descriptor {
    Bit32u limit_0_15   :16;
    Bit32u base_0_15    :16;
    Bit32u base_16_23   :8;
};

class Descriptor
{
public:
    Descriptor() { saved.fill[0]=saved.fill[1]=0; }
    union {
        S_Descriptor seg;
        Bit32u fill[2];
    } saved;
};

Descriptor desc;
    ''')
    try_delete('a.out.js')
    Popen([PYTHON, EMCC, 'src.cpp', '-O2', '-s', 'EXPORT_ALL=1']).communicate()
    assert os.path.exists('a.out.js')

  def test_f0(self):
    Popen([PYTHON, EMCC, path_from_root('tests', 'fasta.cpp'), '-O2', '-s', 'PRECISE_F32=1', '-profiling', '-s', 'WASM=0']).communicate()
    src = open('a.out.js').read()
    assert ' = f0;' in src or ' = f0,' in src

  def test_merge_pair(self):
    def test(filename, full):
      print('----', filename, full)
      Popen([PYTHON, EMCC, path_from_root('tests', filename), '-O1', '-profiling', '-o', 'left.js', '-s', 'WASM=0']).communicate()
      src = open('left.js').read()
      open('right.js', 'w').write(src.replace('function _main() {', 'function _main() { Module.print("replaced"); '))

      self.assertContained('hello, world!', run_js('left.js'))
      self.assertContained('hello, world!', run_js('right.js'))
      self.assertNotContained('replaced', run_js('left.js'))
      self.assertContained('replaced', run_js('right.js'))

      n = src.count('function _')

      def has(i):
        Popen([PYTHON, path_from_root('tools', 'merge_pair.py'), 'left.js', 'right.js', str(i), 'out.js']).communicate()
        return 'replaced' in run_js('out.js')

      assert not has(0), 'same as left'
      assert has(n), 'same as right'
      assert has(n+5), 'same as right, big number is still ok'

      if full:
        change = -1
        for i in range(n):
          if has(i):
            change = i
            break
        assert change > 0 and change <= n

    test('hello_world.cpp', True)
    test('hello_libcxx.cpp', False)

  def test_emmake_emconfigure(self):
    def check(what, args, fail=True, expect=''):
      args = [PYTHON, path_from_root(what)] + args
      print(what, args, fail, expect)
      output = run_process(args, stdout=PIPE, stderr=PIPE, check=False)
      assert ('is a helper for' in output.stderr) == fail
      assert ('Typical usage' in output.stderr) == fail
      self.assertContained(expect, output.stdout)
    check('emmake', [])
    check('emconfigure', [])
    check('emmake', ['--version'])
    check('emconfigure', ['--version'])
    check('emmake', ['make'], fail=False)
    check('emconfigure', ['configure'], fail=False)
    check('emconfigure', ['./configure'], fail=False)
    check('emconfigure', ['cmake'], fail=False)

    open('test.py', 'w').write('''
import os
print(os.environ.get('CROSS_COMPILE'))
''')
    check('emconfigure', [PYTHON, 'test.py'], expect=path_from_root('em'))
    check('emmake', [PYTHON, 'test.py'], expect=path_from_root('em'))

    open('test.py', 'w').write('''
import os
print(os.environ.get('NM'))
''')
    check('emconfigure', [PYTHON, 'test.py'], expect=tools.shared.LLVM_NM)

  def test_emmake_python(self):
    # simulates a configure/make script that looks for things like CC, AR, etc., and which we should
    # not confuse by setting those vars to something containing `python X` as the script checks for
    # the existence of an executable.
    result = run_process([PYTHON, path_from_root('emmake.py'), PYTHON, path_from_root('tests', 'emmake', 'make.py')], stdout=PIPE, stderr=PIPE)
    print(result.stdout, result.stderr)

  def test_sdl2_config(self):
    for args, expected in [
      [['--version'], '2.0.0'],
      [['--cflags'], '-s USE_SDL=2'],
      [['--libs'], '-s USE_SDL=2'],
      [['--cflags', '--libs'], '-s USE_SDL=2'],
    ]:
      print(args, expected)
      out = run_process([PYTHON, path_from_root('system', 'bin', 'sdl2-config')] + args, stdout=PIPE, stderr=PIPE).stdout
      assert expected in out, out
      print('via emmake')
      out = run_process([PYTHON, path_from_root('emmake'), 'sdl2-config'] + args, stdout=PIPE, stderr=PIPE).stdout
      assert expected in out, out

  def test_module_onexit(self):
    open('src.cpp', 'w').write(r'''
#include <emscripten.h>
int main() {
  EM_ASM({
    Module['onExit'] = function(status) { Module.print('exiting now, status ' + status) };
  });
  return 14;
}
    ''')
    try_delete('a.out.js')
    Popen([PYTHON, EMCC, 'src.cpp', '-s', 'NO_EXIT_RUNTIME=0']).communicate()
    self.assertContained('exiting now, status 14', run_js('a.out.js', assert_returncode=14))

  def test_underscore_exit(self):
    open('src.cpp', 'w').write(r'''
#include <unistd.h>
int main() {
  _exit(0); // should not end up in an infinite loop with non-underscore exit
}    ''')
    subprocess.check_call([PYTHON, EMCC, 'src.cpp'])
    self.assertContained('', run_js('a.out.js', assert_returncode=0))

  def test_file_packager_huge(self):
    MESSAGE = 'warning: file packager is creating an asset bundle of 257 MB. this is very large, and browsers might have trouble loading it'
    open('huge.dat', 'w').write('a'*(1024*1024*257))
    open('tiny.dat', 'w').write('a')
    err = run_process([PYTHON, FILE_PACKAGER, 'test.data', '--preload', 'tiny.dat'], stdout=PIPE, stderr=PIPE).stderr
    self.assertNotContained(MESSAGE, err)
    err = run_process([PYTHON, FILE_PACKAGER, 'test.data', '--preload', 'huge.dat'], stdout=PIPE, stderr=PIPE).stderr
    self.assertContained(MESSAGE, err)
    self.clear()

  def test_massive_alloc(self):
    if SPIDERMONKEY_ENGINE not in JS_ENGINES: return self.skip('cannot run without spidermonkey, node cannnot alloc huge arrays')

    open(os.path.join(self.get_dir(), 'main.cpp'), 'w').write(r'''
#include <stdio.h>
#include <stdlib.h>

int main() {
  volatile int x = (int)malloc(1024*1024*1400);
  return x == 0; // can't alloc it, but don't fail catastrophically, expect null
}
    ''')
    run_process([PYTHON, EMCC, os.path.join(self.get_dir(), 'main.cpp'), '-s', 'ALLOW_MEMORY_GROWTH=1', '-s', 'WASM=0'])
    # just care about message regarding allocating over 1GB of memory
    output = run_js('a.out.js', stderr=PIPE, full_output=True, engine=SPIDERMONKEY_ENGINE)
    self.assertContained('''Warning: Enlarging memory arrays, this is not fast! 16777216,1543503872\n''', output)
    print('wasm')
    run_process([PYTHON, EMCC, os.path.join(self.get_dir(), 'main.cpp'), '-s', 'ALLOW_MEMORY_GROWTH=1'])
    # no message about growth, just check return code
    run_js('a.out.js', stderr=PIPE, full_output=True, engine=SPIDERMONKEY_ENGINE)

  def test_failing_alloc(self):
    for pre_fail, post_fail, opts in [
      ('', '', []),
      ('EM_ASM( Module.temp = HEAP32[DYNAMICTOP_PTR>>2] );', 'EM_ASM( assert(Module.temp === HEAP32[DYNAMICTOP_PTR>>2], "must not adjust DYNAMICTOP when an alloc fails!") );', []),
      ('', '', ['-s', 'SPLIT_MEMORY=' + str(16*1024*1024), '-DSPLIT', '-s', 'WASM=0']),
      # also test non-wasm in normal mode
      ('', '', ['-s', 'WASM=0']),
      ('EM_ASM( Module.temp = HEAP32[DYNAMICTOP_PTR>>2] );', 'EM_ASM( assert(Module.temp === HEAP32[DYNAMICTOP_PTR>>2], "must not adjust DYNAMICTOP when an alloc fails!") );', ['-s', 'WASM=0']),
    ]:
      for growth in [0, 1]:
        for aborting in [0, 1]:
          open(os.path.join(self.get_dir(), 'main.cpp'), 'w').write(r'''
#include <stdio.h>
#include <stdlib.h>
#include <vector>
#include <assert.h>
#include <emscripten.h>

#define CHUNK_SIZE (10*1024*1024)

int main() {
  EM_ASM({
    // we want to allocate a lot until eventually we can't anymore. to simulate that, we limit how much
    // can be allocated by Buffer, so that if we don't hit a limit before that, we don't keep going into
    // swap space and other bad things.
    var old = Module['reallocBuffer'];
    Module['reallocBuffer'] = function(size) {
      if (size > 500 * 1024 * 1024) {
        return null;
      }
      return old(size);
    };
  });

  std::vector<void*> allocs;
  bool has = false;
  while (1) {
    printf("trying an allocation\n");
    %s
    void* curr = malloc(CHUNK_SIZE);
    if (!curr) {
      %s
      break;
    }
    has = true;
    printf("allocated another chunk, %%d so far\n", allocs.size());
    allocs.push_back(curr);
  }
  assert(has);
  printf("an allocation failed!\n");
#ifdef SPLIT
  return 0;
#endif
  while (1) {
    assert(allocs.size() > 0);
    void *curr = allocs.back();
    allocs.pop_back();
    free(curr);
    printf("freed one\n");
    if (malloc(CHUNK_SIZE)) break;
  }
  printf("managed another malloc!\n");
}
''' % (pre_fail, post_fail))
          args = [PYTHON, EMCC, os.path.join(self.get_dir(), 'main.cpp')] + opts
          if growth: args += ['-s', 'ALLOW_MEMORY_GROWTH=1']
          if not aborting: args += ['-s', 'ABORTING_MALLOC=0']
          print('test_failing_alloc', args, pre_fail)
          check_execute(args)
          # growth also disables aborting
          can_manage_another = (not aborting) or growth
          split = '-DSPLIT' in args
          print('can manage another:', can_manage_another, 'split:', split)
          output = run_js('a.out.js', stderr=PIPE, full_output=True, assert_returncode=0 if can_manage_another else None)
          if can_manage_another:
            self.assertContained('''an allocation failed!\n''', output)
            if not split:
              # split memory allocation may fail due to GC objects no longer being allocatable,
              # and we can't expect to recover from that deterministically. So just check we
              # get to the fail.
              # otherwise, we should fail eventually, then free, then succeed
              self.assertContained('''managed another malloc!\n''', output)
          else:
            # we should see an abort
            self.assertContained('''abort("Cannot enlarge memory arrays''', output)
            self.assertContained(('''higher than the current value 16777216,''', '''higher than the current value 33554432,'''), output)
            self.assertContained('''compile with  -s ALLOW_MEMORY_GROWTH=1 ''', output)
            self.assertContained('''compile with  -s ABORTING_MALLOC=0 ''', output)

  def test_libcxx_minimal(self):
    open('vector.cpp', 'w').write(r'''
#include <vector>
int main(int argc, char** argv) {
  std::vector<void*> v;
  for (int i = 0 ; i < argc; i++) {
    v.push_back(nullptr);
  }
  return v.size();
}
''')

    Popen([PYTHON, EMCC, '-O2', 'vector.cpp', '-o', 'vector.js']).communicate()[1]
    Popen([PYTHON, EMCC, '-O2', path_from_root('tests', 'hello_libcxx.cpp'), '-o', 'iostream.js']).communicate()[1]

    vector = os.stat('vector.js').st_size
    iostream = os.stat('iostream.js').st_size
    print(vector, iostream)

    assert vector > 1000
    assert 2.5*vector < iostream # we can strip out almost all of libcxx when just using vector

  def test_emulated_function_pointers(self):
    src = r'''
      #include <emscripten.h>
      typedef void (*fp)();
      int main(int argc, char **argv) {
        volatile fp f = 0;
        EM_ASM({
          if (typeof FUNCTION_TABLE_v !== 'undefined') {
            Module.print('function table: ' + FUNCTION_TABLE_v);
          } else {
            Module.print('no visible function tables');
          }
        });
        if (f) f();
        return 0;
      }
    '''
    open('src.c', 'w').write(src)
    def test(args, expected):
      print(args, expected)
      out, err = Popen([PYTHON, EMCC, 'src.c', '-s', 'WASM=0'] + args, stderr=PIPE).communicate()
      self.assertContained(expected, run_js(self.in_dir('a.out.js')))

    for opts in [0, 1, 2, 3]:
      test(['-O' + str(opts)], 'no visible function tables')
      test(['-O' + str(opts), '-s', 'EMULATED_FUNCTION_POINTERS=1'], 'function table: ')

  def test_emulated_function_pointers_2(self):
    src = r'''
      #include <emscripten.h>
      typedef void (*fp)();
      void one() { EM_ASM( Module.print('one') ); }
      void two() { EM_ASM( Module.print('two') ); }
      void test() {
        volatile fp f = one;
        f();
        f = two;
        f();
      }
      int main(int argc, char **argv) {
        test();
        // swap them!
        EM_ASM_INT({
          var one = $0;
          var two = $1;
          if (typeof FUNCTION_TABLE_v === 'undefined') {
            Module.print('no');
            return;
          }
          var temp = FUNCTION_TABLE_v[one];
          FUNCTION_TABLE_v[one] = FUNCTION_TABLE_v[two];
          FUNCTION_TABLE_v[two] = temp;
        }, (int)&one, (int)&two);
        test();
        return 0;
      }
    '''
    open('src.c', 'w').write(src)

    flipped = 'one\ntwo\ntwo\none\n'
    unchanged = 'one\ntwo\none\ntwo\n'
    no_table = 'one\ntwo\nno\none\ntwo\n'

    def test(args, expected):
      print(args, expected.replace('\n', ' '))
      Popen([PYTHON, EMCC, 'src.c', '-s', 'WASM=0'] + args).communicate()
      self.assertContained(expected, run_js(self.in_dir('a.out.js')))

    for opts in [0, 1, 2]:
      test(['-O' + str(opts)], no_table)
      test(['-O' + str(opts), '-s', 'EMULATED_FUNCTION_POINTERS=1'], flipped)
      test(['-O' + str(opts), '-s', 'EMULATED_FUNCTION_POINTERS=2'], flipped)
      test(['-O' + str(opts), '-s', 'EMULATED_FUNCTION_POINTERS=1', '-s', 'RELOCATABLE=1'], flipped)
      test(['-O' + str(opts), '-s', 'EMULATED_FUNCTION_POINTERS=2', '-s', 'RELOCATABLE=1'], unchanged) # with both of those, we optimize and you cannot flip them
      test(['-O' + str(opts), '-s', 'MAIN_MODULE=1'], unchanged) # default for modules is optimized
      test(['-O' + str(opts), '-s', 'MAIN_MODULE=1', '-s', 'EMULATED_FUNCTION_POINTERS=2'], unchanged)
      test(['-O' + str(opts), '-s', 'MAIN_MODULE=1', '-s', 'EMULATED_FUNCTION_POINTERS=1'], flipped) # but you can disable that

  def test_minimal_dynamic(self):
    for wasm in (1, 0):
      print('wasm?', wasm)
      library_file = 'library.wasm' if wasm else 'library.js'
      def test(main_args=[], library_args=[], expected='hello from main\nhello from library'):
        print('testing', main_args, library_args)
        self.clear()
        open('library.c', 'w').write(r'''
          #include <stdio.h>
          void library_func() {
          #ifdef USE_PRINTF
            printf("hello from library: %p\n", (int)&library_func);
          #else
            puts("hello from library");
          #endif
          }
        ''')
        check_execute([PYTHON, EMCC, 'library.c', '-s', 'SIDE_MODULE=1', '-O2', '-o', library_file, '-s', 'WASM=' + str(wasm)] + library_args)
        open('main.c', 'w').write(r'''
          #include <dlfcn.h>
          #include <stdio.h>
          int main() {
            puts("hello from main");
            void *lib_handle = dlopen("%s", 0);
            if (!lib_handle) {
              puts("cannot load side module");
              return 1;
            }
            typedef void (*voidfunc)();
            voidfunc x = (voidfunc)dlsym(lib_handle, "library_func");
            if (!x) puts("cannot find side function");
            else x();
          }
        ''' % library_file)
        check_execute([PYTHON, EMCC, 'main.c', '-s', 'MAIN_MODULE=1', '--embed-file', library_file, '-O2', '-s', 'WASM=' + str(wasm)] + main_args)
        self.assertContained(expected, run_js('a.out.js', assert_returncode=None, stderr=subprocess.STDOUT))
        size = os.stat('a.out.js').st_size
        if wasm:
          size += os.stat('a.out.wasm').st_size
        side_size = os.stat(library_file).st_size
        print('  sizes:', size, side_size)
        return (size, side_size)

      def percent_diff(x, y):
        small = min(x, y)
        large = max(x, y)
        return float(100*large)/small - 100

      # main module tests

      full     = test()
      printf   = test(                                   library_args=['-DUSE_PRINTF'])                       # printf is not used in main, but libc was linked in, so it's there
      dce      = test(main_args=['-s', 'MAIN_MODULE=2'])                                                      # dce in main, and side happens to be ok since it uses puts as well
      dce_fail = test(main_args=['-s', 'MAIN_MODULE=2'], library_args=['-DUSE_PRINTF'], expected=('cannot', 'undefined')) # printf is not used in main, and we dce, so we failz
      dce_save = test(main_args=['-s', 'MAIN_MODULE=2', '-s', 'EXPORTED_FUNCTIONS=["_main", "_printf"]'],
                                                         library_args=['-DUSE_PRINTF'])                       # exporting printf in main keeps it alive for the library

      assert percent_diff(full[0], printf[0]) < 4
      assert percent_diff(dce[0], dce_fail[0]) < 4
      assert dce[0] < 0.2*full[0] # big effect, 80%+ is gone
      assert dce_save[0] > 1.1*dce[0] # save exported all of printf

      # side module tests

      side_dce_fail = test(library_args=['-s', 'SIDE_MODULE=2'], expected='cannot find side function') # mode 2, so dce in side, but library_func is not exported, so it is dce'd
      side_dce_work = test(library_args=['-s', 'SIDE_MODULE=2', '-s', 'EXPORTED_FUNCTIONS=["_library_func"]'], expected='hello from library') # mode 2, so dce in side, and library_func is not exported

      assert side_dce_fail[1] < 0.95*side_dce_work[1] # removing that function saves a chunk

  def test_ld_library_path(self):
    open('hello1.c', 'w').write(r'''
#include <stdio.h>

void
hello1 ()
{
  printf ("Hello1\n");
  return;
}

''')
    open('hello2.c', 'w').write(r'''
#include <stdio.h>

void
hello2 ()
{
  printf ("Hello2\n");
  return;
}

''')
    open('hello3.c', 'w').write(r'''
#include <stdio.h>

void
hello3 ()
{
  printf ("Hello3\n");
  return;
}

''')
    open('hello4.c', 'w').write(r'''
#include <stdio.h>

void
hello4 ()
{
  printf ("Hello4\n");
  return;
}

''')
    open('pre.js', 'w').write(r'''
Module['preRun'].push(function (){
  ENV['LD_LIBRARY_PATH']='/lib:/usr/lib';
});
''')
    open('main.c', 'w').write(r'''
#include <stdio.h>
#include <stdlib.h>
#include <string.h>
#include <dlfcn.h>

int
main()
{
  void *h;
  void (*f) ();

  h = dlopen ("libhello1.wasm", RTLD_NOW);
  f = dlsym (h, "hello1");
  f();
  dlclose (h);
  h = dlopen ("libhello2.wasm", RTLD_NOW);
  f = dlsym (h, "hello2");
  f();
  dlclose (h);
  h = dlopen ("libhello3.wasm", RTLD_NOW);
  f = dlsym (h, "hello3");
  f();
  dlclose (h);
  h = dlopen ("/usr/local/lib/libhello4.wasm", RTLD_NOW);
  f = dlsym (h, "hello4");
  f();
  dlclose (h);
  return 0;
}

''')

    Popen([PYTHON, EMCC, '-o', 'libhello1.wasm', 'hello1.c', '-s', 'SIDE_MODULE=1']).communicate()
    Popen([PYTHON, EMCC, '-o', 'libhello2.wasm', 'hello2.c', '-s', 'SIDE_MODULE=1']).communicate()
    Popen([PYTHON, EMCC, '-o', 'libhello3.wasm', 'hello3.c', '-s', 'SIDE_MODULE=1']).communicate()
    Popen([PYTHON, EMCC, '-o', 'libhello4.wasm', 'hello4.c', '-s', 'SIDE_MODULE=1']).communicate()
    Popen([PYTHON, EMCC, '-o', 'main.js', 'main.c', '-s', 'MAIN_MODULE=1', '-s', 'TOTAL_MEMORY=' + str(32*1024*1024),
           '--embed-file', 'libhello1.wasm@/lib/libhello1.wasm',
           '--embed-file', 'libhello2.wasm@/usr/lib/libhello2.wasm',
           '--embed-file', 'libhello3.wasm@/libhello3.wasm',
           '--embed-file', 'libhello4.wasm@/usr/local/lib/libhello4.wasm',
           '--pre-js', 'pre.js']).communicate()
    out = run_js('main.js')
    self.assertContained('Hello1', out)
    self.assertContained('Hello2', out)
    self.assertContained('Hello3', out)
    self.assertContained('Hello4', out)

  def test_dlopen_rtld_global(self):
    # TODO: wasm support. this test checks RTLD_GLOBAL where a module is loaded
    #       before the module providing a global it needs is. in asm.js we use JS
    #       to create a redirection function. In wasm we just have wasm, so we
    #       need to introspect the wasm module. Browsers may add that eventually,
    #       or we could ship a little library that does it.
    open('hello1.c', 'w').write(r'''
#include <stdio.h>

extern int hello1_val;
int hello1_val=3;

void
hello1 (int i)
{
  printf ("hello1_val by hello1:%d\n",hello1_val);
  printf ("Hello%d\n",i);
}
''')
    open('hello2.c', 'w').write(r'''
#include <stdio.h>

extern int hello1_val;
extern void hello1 (int);

void
hello2 (int i)
{
  void (*f) (int);
  printf ("hello1_val by hello2:%d\n",hello1_val);
  f = hello1;
  f(i);
}
''')
    open('main.c', 'w').write(r'''
#include <stdio.h>
#include <stdlib.h>
#include <string.h>
#include <dlfcn.h>

int
main(int argc,char** argv)
{
  void *h;
  void *h2;
  void (*f) (int);
  h = dlopen ("libhello1.js", RTLD_NOW|RTLD_GLOBAL);
  h2 = dlopen ("libhello2.js", RTLD_NOW|RTLD_GLOBAL);
  f = dlsym (h, "hello1");
  f(1);
  f = dlsym (h2, "hello2");
  f(2);
  dlclose (h);
  dlclose (h2);
  return 0;
}
''')

    Popen([PYTHON, EMCC, '-o', 'libhello1.js', 'hello1.c', '-s', 'SIDE_MODULE=1', '-s', 'WASM=0']).communicate()
    Popen([PYTHON, EMCC, '-o', 'libhello2.js', 'hello2.c', '-s', 'SIDE_MODULE=1', '-s', 'WASM=0']).communicate()
    Popen([PYTHON, EMCC, '-o', 'main.js', 'main.c', '-s', 'MAIN_MODULE=1', '-s', 'WASM=0',
           '--embed-file', 'libhello1.js',
           '--embed-file', 'libhello2.js']).communicate()
    out = run_js('main.js')
    self.assertContained('Hello1', out)
    self.assertContained('Hello2', out)
    self.assertContained('hello1_val by hello1:3', out)
    self.assertContained('hello1_val by hello2:3', out)

  def test_debug_asmLastOpts(self):
    open('src.c', 'w').write(r'''
#include <stdio.h>
struct Dtlink_t
{   struct Dtlink_t*   right;  /* right child      */
        union
        { unsigned int  _hash;  /* hash value       */
          struct Dtlink_t* _left;  /* left child       */
        } hl;
};
int treecount(register struct Dtlink_t* e)
{
  return e ? treecount(e->hl._left) + treecount(e->right) + 1 : 0;
}
int main() {
  printf("hello, world!\n");
}
''')
    out, err = Popen([PYTHON, EMCC, 'src.c', '-s', 'EXPORTED_FUNCTIONS=["_main", "_treecount"]', '--minify', '0', '-g4', '-Oz']).communicate()
    self.assertContained('hello, world!', run_js('a.out.js'))

  def test_meminit_crc(self):
    with open('src.c', 'w') as f:
      f.write(r'''
#include <stdio.h>
int main() { printf("Mary had a little lamb.\n"); }
''')
    out, err = Popen([PYTHON, EMCC, 'src.c', '-O2', '--memory-init-file', '0', '-s', 'MEM_INIT_METHOD=2', '-s', 'ASSERTIONS=1', '-s', 'WASM=0']).communicate()
    with open('a.out.js', 'r') as f:
      d = f.read()
    d = d.replace('Mary had', 'Paul had')
    with open('a.out.js', 'w') as f:
      f.write(d)
    out = run_js('a.out.js', assert_returncode=None, stderr=subprocess.STDOUT)
    self.assertContained('Assertion failed: memory initializer checksum', out)

  def test_emscripten_print_double(self):
    with open('src.c', 'w') as f:
      f.write(r'''
#include <stdio.h>
#include <assert.h>
#include <emscripten.h>

void test(double d) {
  char buffer[100], buffer2[100];
  unsigned len, len2, len3;
  len = emscripten_print_double(d, NULL, -1);
  len2 = emscripten_print_double(d, buffer, len+1);
  assert(len == len2);
  buffer[len] = 0;
  len3 = snprintf(buffer2, 100, "%g", d);
  printf("|%g : %u : %s : %s : %d|\n", d, len, buffer, buffer2, len3);
}
int main() {
  printf("\n");
  test(0);
  test(1);
  test(-1);
  test(1.234);
  test(-1.234);
  test(1.1234E20);
  test(-1.1234E20);
  test(1.1234E-20);
  test(-1.1234E-20);
  test(1.0/0.0);
  test(-1.0/0.0);
}
''')
    Popen([PYTHON, EMCC, 'src.c']).communicate()
    out = run_js('a.out.js')
    self.assertContained('''
|0 : 1 : 0 : 0 : 1|
|1 : 1 : 1 : 1 : 1|
|-1 : 2 : -1 : -1 : 2|
|1.234 : 5 : 1.234 : 1.234 : 5|
|-1.234 : 6 : -1.234 : -1.234 : 6|
|1.1234e+20 : 21 : 112340000000000000000 : 1.1234e+20 : 10|
|-1.1234e+20 : 22 : -112340000000000000000 : -1.1234e+20 : 11|
|1.1234e-20 : 10 : 1.1234e-20 : 1.1234e-20 : 10|
|-1.1234e-20 : 11 : -1.1234e-20 : -1.1234e-20 : 11|
|inf : 8 : Infinity : inf : 3|
|-inf : 9 : -Infinity : -inf : 4|
''', out)

  def test_no_warn_exported_jslibfunc(self):
    err = run_process([PYTHON, EMCC, path_from_root('tests', 'hello_world.c'), '-s', 'DEFAULT_LIBRARY_FUNCS_TO_INCLUDE=["alGetError"]', '-s', 'EXPORTED_FUNCTIONS=["_main", "_alGetError"]'], stdout=PIPE, stderr=PIPE).stderr
    self.assertNotContained('''function requested to be exported, but not implemented: "_alGetError"''', err)

  def test_almost_asm_warning(self):
    warning = "[-Walmost-asm]"
    for args, expected in [(['-O1', '-s', 'SPLIT_MEMORY=8388608', '-s', 'TOTAL_MEMORY=' + str(16*1024*1024)], True),  # default
                           # suppress almost-asm warning when building with ALLOW_MEMORY_GROWTH
                           (['-O1', '-s', 'ALLOW_MEMORY_GROWTH=1', '-Wno-almost-asm'], False),
                           # suppress almost-asm warning when building with SPLIT_MEMORY
                           (['-O1', '-s', 'SPLIT_MEMORY=8388608', '-s', 'TOTAL_MEMORY=' + str(16*1024*1024), '-Wno-almost-asm'], False),
                           # last warning flag should "win"
                           (['-O1', '-s', 'ALLOW_MEMORY_GROWTH=1', '-Wno-almost-asm', '-Walmost-asm'], True)]:
      print(args, expected)
      err = run_process([PYTHON, EMCC, path_from_root('tests', 'hello_world.c'), '-s', 'WASM=0'] + args, stderr=PIPE).stderr
      assert (warning in err) == expected, err
      if not expected:
        assert err == '', err

  def test_static_syscalls(self):
    Popen([PYTHON, EMCC, path_from_root('tests', 'hello_world.c')]).communicate()
    src = open('a.out.js').read()
    matches = re.findall('''function ___syscall(\d+)\(''', src)
    print('seen syscalls:', matches)
    assert set(matches) == set(['6', '54', '140', '146']) # close, ioctl, llseek, writev

  def test_emcc_dev_null(self):
    if WINDOWS: return self.skip('posix-only')
    out = run_process([PYTHON, EMCC, '-dM', '-E', '-x', 'c', '/dev/null'], stdout=PIPE).stdout
    self.assertContained('#define __EMSCRIPTEN__ 1', out) # all our defines should show up

  def test_umask_0(self):
    open('src.c', 'w').write(r'''
#include <sys/stat.h>
#include <stdio.h>
int main() {
  umask(0);
  printf("hello, world!\n");
}''')
    Popen([PYTHON, EMCC, 'src.c']).communicate()
    self.assertContained('hello, world!', run_js('a.out.js'))

  def test_no_missing_symbols(self): # simple hello world should not show any missing symbols
    check_execute([PYTHON, EMCC, path_from_root('tests', 'hello_world.c'), '-s', 'ERROR_ON_UNDEFINED_SYMBOLS=1'])

    # main() is implemented in C, and even if requested from JS, we should not warn
    open('library_foo.js', 'w').write('''
mergeInto(LibraryManager.library, {
  my_js__deps: ['main'],
  my_js: (function() {
      return function() {
        console.log("hello " + _nonexistingvariable);
      };
  }()),
});
''')
    open('test.cpp', 'w').write('''
#include <stdio.h>
#include <stdlib.h>

extern "C" {
  extern void my_js();
}

int main() {
  my_js();
  return EXIT_SUCCESS;
}
''')
    check_execute([PYTHON, EMCC, 'test.cpp', '-s', 'ERROR_ON_UNDEFINED_SYMBOLS=1', '--js-library', 'library_foo.js'])

    # but we do error on a missing js var
    open('library_foo.js', 'w').write('''
mergeInto(LibraryManager.library, {
  my_js__deps: ['main', 'nonexistingvariable'],
  my_js: (function() {
      return function() {
        console.log("hello " + _nonexistingvariable);
      };
  }()),
});
''')
    err = run_process([PYTHON, EMCC, 'test.cpp', '-s', 'ERROR_ON_UNDEFINED_SYMBOLS=1', '--js-library', 'library_foo.js'], stderr=PIPE, check=False).stderr
    assert 'unresolved symbol' in err

    # and also for missing C code, of course (without the --js-library, it's just a missing C method)
    err = run_process([PYTHON, EMCC, 'test.cpp', '-s', 'ERROR_ON_UNDEFINED_SYMBOLS=1'], stderr=PIPE, check=False).stderr
    assert 'unresolved symbol' in err

  def test_realpath(self):
    open('src.c', 'w').write(r'''
#include <stdlib.h>
#include <stdio.h>
#include <errno.h>

#define TEST_PATH "/boot/README.txt"

int
main(int argc, char **argv)
{
  errno = 0;
  char *t_realpath_buf = realpath(TEST_PATH, NULL);
  if (NULL == t_realpath_buf) {
    perror("Resolve failed");
    return 1;
  } else {
    printf("Resolved: %s\n", t_realpath_buf);
    free(t_realpath_buf);
    return 0;
  }
}
''')
    if not os.path.exists('boot'):
      os.mkdir('boot')
    open(os.path.join('boot', 'README.txt'), 'w').write(' ')
    Popen([PYTHON, EMCC, 'src.c', '--embed-file', 'boot']).communicate()
    self.assertContained('Resolved: /boot/README.txt', run_js('a.out.js'))

  def test_realpath_nodefs(self):
    open('src.c', 'w').write(r'''
#include <stdlib.h>
#include <stdio.h>
#include <errno.h>
#include <emscripten.h>

#define TEST_PATH "/working/TEST_NODEFS.txt"

int
main(int argc, char **argv)
{
  errno = 0;
  EM_ASM({
    FS.mkdir('/working');
    FS.mount(NODEFS, { root: '.' }, '/working');
  });
  char *t_realpath_buf = realpath(TEST_PATH, NULL);
  if (NULL == t_realpath_buf) {
    perror("Resolve failed");
    return 1;
  } else {
    printf("Resolved: %s\n", t_realpath_buf);
    free(t_realpath_buf);
    return 0;
  }
}
''')
    open('TEST_NODEFS.txt', 'w').write(' ')
    Popen([PYTHON, EMCC, 'src.c']).communicate()
    self.assertContained('Resolved: /working/TEST_NODEFS.txt', run_js('a.out.js'))

  def test_realpath_2(self):
    open('src.c', 'w').write(r'''
#include <stdlib.h>
#include <stdio.h>
#include <errno.h>

int testrealpath(const char* path)    {
  errno = 0;
  char *t_realpath_buf = realpath(path, NULL);
  if (NULL == t_realpath_buf) {
    printf("Resolve failed: \"%s\"\n",path);fflush(stdout);
    return 1;
  } else {
    printf("Resolved: \"%s\" => \"%s\"\n", path, t_realpath_buf);fflush(stdout);
    free(t_realpath_buf);
    return 0;
  }
}

int main(int argc, char **argv)
{
    // files:
    testrealpath("testfile.txt");
    testrealpath("Folder/testfile.txt");
    testrealpath("testnonexistentfile.txt");
    // folders
    testrealpath("Folder");
    testrealpath("/Folder");
    testrealpath("./");
    testrealpath("");
    testrealpath("/");
    return 0;
}
''')
    open('testfile.txt', 'w').write('')
    if not os.path.exists('Folder'): os.mkdir('Folder')
    open(os.path.join('Folder', 'testfile.txt'), 'w').write('')
    check_execute([PYTHON, EMCC, 'src.c', '--embed-file', 'testfile.txt', '--embed-file', 'Folder'])
    self.assertContained('''Resolved: "testfile.txt" => "/testfile.txt"
Resolved: "Folder/testfile.txt" => "/Folder/testfile.txt"
Resolve failed: "testnonexistentfile.txt"
Resolved: "Folder" => "/Folder"
Resolved: "/Folder" => "/Folder"
Resolved: "./" => "/"
Resolve failed: ""
Resolved: "/" => "/"
''', run_js('a.out.js'))

  def test_no_warnings(self):
    # build once before to make sure system libs etc. exist
    subprocess.check_call([PYTHON, EMCC, path_from_root('tests', 'hello_libcxx.cpp')])
    # check that there is nothing in stderr for a regular compile
    err = run_process([PYTHON, EMCC, path_from_root('tests', 'hello_libcxx.cpp')], stderr=PIPE).stderr
    assert err == '', err

  def test_emterpreter_file_suggestion(self):
    for linkable in [0, 1]:
      for to_file in [0, 1]:
        self.clear()
        cmd = [PYTHON, EMCC, '-s', 'EMTERPRETIFY=1', path_from_root('tests', 'hello_libcxx.cpp'), '-s', 'LINKABLE=' + str(linkable), '-O1', '-s', 'USE_ZLIB=1']
        if to_file:
          cmd += ['-s', 'EMTERPRETIFY_FILE="code.dat"']
        print(cmd)
        stderr = run_process(cmd, stderr=PIPE).stderr
        need_warning = linkable and not to_file
        assert ('''warning: emterpreter bytecode is fairly large''' in stderr) == need_warning, stderr
        assert ('''It is recommended to use  -s EMTERPRETIFY_FILE=..''' in stderr) == need_warning, stderr

  def test_llvm_lto(self):
    sizes = {}
    lto_levels = [0, 1, 2, 3]
    for lto in lto_levels:
      cmd = [PYTHON, EMCC, path_from_root('tests', 'hello_libcxx.cpp'), '-O2', '--llvm-lto', str(lto)]
      print(cmd)
      check_execute(cmd)
      self.assertContained('hello, world!', run_js('a.out.js'))
      sizes[lto] = os.stat('a.out.wasm').st_size
    print(sizes)

    # LTO sizes should be distinct
    for i in lto_levels:
      assert sizes[i] not in set(sizes).difference(set([sizes[i]]))

    # LTO should reduce code size
    # Skip mode 2 because it has historically increased code size, but not always
    assert sizes[1] < sizes[0]
    assert sizes[3] < sizes[0]

  def test_dlmalloc_modes(self):
    open('src.cpp', 'w').write(r'''
      #include <stdlib.h>
      #include <stdio.h>
      int main() {
        void* c = malloc(1024);
        free(c);
        free(c);
        printf("double-freed\n");
      }
    ''')
    subprocess.check_call([PYTHON, EMCC, 'src.cpp'])
    self.assertContained('double-freed', run_js('a.out.js'))
    # in debug mode, the double-free is caught
    subprocess.check_call([PYTHON, EMCC, 'src.cpp', '-g'])
    seen_error = False
    out = '?'
    try:
      out = run_js('a.out.js')
    except:
      seen_error = True
    assert seen_error, out

  def test_mallocs(self):
    for opts in [[], ['-O2']]:
      print(opts)
      sizes = {}
      for malloc, name in (
        ('dlmalloc', 'dlmalloc'),
        (None, 'default'),
        ('emmalloc', 'emmalloc')
      ):
        print(malloc, name)
        cmd = [PYTHON, EMCC, path_from_root('tests', 'hello_libcxx.cpp'), '-s', 'WASM=1', '-o', 'a.out.js'] + opts
        if malloc:
          cmd += ['-s', 'MALLOC="%s"' % malloc]
        print(cmd)
        run_process(cmd)
        sizes[name] = os.stat('a.out.wasm').st_size
      print(sizes)
      assert sizes['dlmalloc'] == sizes['default'], 'dlmalloc is the default'
      assert sizes['emmalloc']  < sizes['dlmalloc'] - 5000, 'emmalloc is much smaller'

  def test_split_memory(self): # make sure multiple split memory chunks get used
    open('src.c', 'w').write(r'''
#include <emscripten.h>
#include <stdlib.h>
int main() {
  int x = 5;
  EM_ASM({
    var allocs = [];
    allocs.push([]);
    allocs.push([]);
    allocs.push([]);
    allocs.push([]);
    var ptr = $0;
    assert(ptr >= STACK_BASE && ptr < STACK_MAX, 'ptr should be on stack, but ' + [STACK_BASE, STACK_MAX, ptr]);
    function getIndex(x) {
      return x >> SPLIT_MEMORY_BITS;
    }
    assert(ptr < SPLIT_MEMORY, 'in first chunk');
    assert(getIndex(ptr) === 0, 'definitely in first chunk');
    // allocate into other chunks
    do {
      var t = Module._malloc(1024*1024);
      allocs[getIndex(t)].push(t);
      Module.print('allocating, got in ' + getIndex(t));
    } while (getIndex(t) === 0);
    assert(getIndex(t) === 1, 'allocated into second chunk');
    do {
      var t = Module._malloc(1024*1024);
      allocs[getIndex(t)].push(t);
      Module.print('more allocating, got in ' + getIndex(t));
    } while (getIndex(t) === 1);
    assert(getIndex(t) === 2, 'into third chunk');
    do {
      var t = Module._malloc(1024*1024);
      allocs[getIndex(t)].push(t);
      Module.print('more allocating, got in ' + getIndex(t));
    } while (getIndex(t) === 2);
    assert(getIndex(t) === 3, 'into third chunk');
    // write values
    assert(allocs[1].length > 5 && allocs[2].length > 5);
    for (var i = 0; i < allocs[1].length; i++) {
      HEAPU8[allocs[1][i]] = i & 255
    }
    for (var i = 0; i < allocs[2].length; i++) {
      HEAPU8[allocs[2][i]] = (i*i) & 255;
    }
    for (var i = 0; i < allocs[1].length; i++) {
      assert(HEAPU8[allocs[1][i]] === (i & 255));
    }
    for (var i = 0; i < allocs[2].length; i++) {
      assert(HEAPU8[allocs[2][i]] === ((i*i) & 255));
    }
    Module.print('success.');
  }, &x);
}
''')
    for opts in [0, 1, 2]:
      print(opts)
      check_execute([PYTHON, EMCC, '-s', 'WASM=0', 'src.c', '-s', 'SPLIT_MEMORY=8388608', '-s', 'TOTAL_MEMORY=64MB', '-O' + str(opts)])
      self.assertContained('success.', run_js('a.out.js'))

  def test_split_memory_2(self): # make allocation starts in the first chunk, and moves forward properly
    open('src.c', 'w').write(r'''
#include <emscripten.h>
#include <stdlib.h>
#include <assert.h>
int split_memory = 0;
int alloc_where_is_it() {
  static void *last;
  void *ptr = malloc(1024);
  static int counter = 0;
  if (last && (counter++ % 2 == 1)) ptr = realloc(last, 512*1024); // throw in some reallocs of a previous allocation
  last = ptr;
  unsigned x = (unsigned)ptr;
  return x / split_memory;
}
int main() {
  split_memory = EM_ASM_INT({
    return SPLIT_MEMORY;
  });
  int counter = 0;
  while (alloc_where_is_it() == 0) {
    counter++;
  }
  printf("allocations in first chunk: %d\n", counter);
  assert(counter > 10); // less in first chunk
  while (alloc_where_is_it() == 1) {
    counter++;
  }
  printf("allocations in first chunk: %d\n", counter);
  assert(counter > 20);
  counter = 0;
  while (alloc_where_is_it() == 2) {
    counter++;
  }
  printf("allocations in second chunk: %d\n", counter);
  assert(counter > 20);
  EM_ASM( Module.print('success.') );
}
''')
    for opts in [0, 1, 2]:
      print(opts)
      check_execute([PYTHON, EMCC, '-s', 'WASM=0', 'src.c', '-s', 'SPLIT_MEMORY=8388608', '-s', 'TOTAL_MEMORY=64MB', '-O' + str(opts)])
      self.assertContained('success.', run_js('a.out.js'))

  def test_split_memory_sbrk(self):
    open('src.c', 'w').write(r'''
#include <emscripten.h>
#include <stdlib.h>
#include <unistd.h>
#include <assert.h>
int split_memory;
int where(int x) {
  return x / split_memory;
}
int main() {
  split_memory = EM_ASM_INT({
    return SPLIT_MEMORY;
  });
  int sbrk_0 = (int)sbrk(0);
  printf("sbrk(0): %d\n", sbrk_0);
  assert(sbrk_0 > 0 && sbrk_0 != -1);
  int sbrk_index = where(sbrk_0);
  assert(sbrk_index > 0 && sbrk_index < 10);
  assert(sbrk(0) == (void*)sbrk_0);
  int one = (int)sbrk(10);
  printf("one: %d\n", one);
  assert(sbrk_0 + 10 == sbrk(0));
  int two = (int)sbrk(20);
  printf("two: %d\n", two);
  assert(sbrk_0 + 10 == two);
  assert(sbrk(-20) == (void*)(two + 20));
  assert(sbrk(-10) == (void*)two);
  int bad = sbrk(split_memory * 2);
  assert(bad == -1);
  EM_ASM( Module.print('success.') );
}
''')
    for opts in [0, 1, 2]:
      print(opts)
      check_execute([PYTHON, EMCC, '-s', 'WASM=0', 'src.c', '-s', 'SPLIT_MEMORY=8388608', '-s', 'TOTAL_MEMORY=64MB', '-O' + str(opts)])
      self.assertContained('success.', run_js('a.out.js'))

  def test_split_memory_faking(self): # fake HEAP8 etc. objects have some faked fake method. they are fake
    open('src.c', 'w').write(r'''
#include <emscripten.h>
#include <stdlib.h>
#include <unistd.h>
#include <assert.h>
int main() {
  EM_ASM((
    var x = Module._malloc(1024);
    // set
    HEAPU8.set([1,2,3,4], x);
    assert(get8(x+0) === 1);
    assert(get8(x+1) === 2);
    assert(get8(x+2) === 3);
    assert(get8(x+3) === 4);
    // subarray
    var s1 = HEAPU8.subarray(x+2, x+4);
    assert(s1 instanceof Uint8Array);
    assert(s1.length === 2);
    assert(s1[0] === 3);
    assert(s1[1] === 4);
    assert(get8(x+2) === 3);
    s1[0] = 57;
    assert(get8(x+2) === 57);
    // subarray without second param
    var s2 = HEAPU8.subarray(x+2);
    assert(s2 instanceof Uint8Array);
    assert(s2.length > 2);
    assert(s2[0] === 57);
    assert(s2[1] === 4);
    assert(get8(x+2) === 57);
    s2[0] = 98;
    assert(get8(x+2) === 98);
    // buffer.slice
    var b = HEAPU8.buffer.slice(x, x+4);
    assert(b instanceof ArrayBuffer);
    assert(b.byteLength === 4);
    var s = new Uint8Array(b);
    assert(s[0] === 1);
    assert(s[1] === 2);
    assert(s[2] === 98);
    assert(s[3] === 4);
    // check for a bananabread-discovered bug
    var s32 = HEAPU32.subarray(x >> 2, x + 4 >> 2);
    assert(s32 instanceof Uint32Array);
    assert(s32.length === 1);
    assert(s32[0] === 0x04620201, s32[0]);
    // misc subarrays, check assertions only
    SPLIT_MEMORY = 256;
    SPLIT_MEMORY_BITS = 8;
    function getChunk(x) {
      return x >> SPLIT_MEMORY_BITS;
    }
    assert(TOTAL_MEMORY >= SPLIT_MEMORY*3);
    var p = Module.print;
    var e = Module.printErr;
    Module.printErr = Module.print = function(){};
    var fail = false;
    if (!buffers[1]) allocateSplitChunk(1); // we will slice into this
    if (!buffers[2]) allocateSplitChunk(2); // we will slice into this
    TOP:
    for (var i = 0; i < SPLIT_MEMORY*3; i++) {
      HEAPU8.subarray(i);
      if ((i&3) === 0) HEAPU32.subarray(i >> 2);
      for (var j = 1; j < SPLIT_MEMORY*3; j++) {
        //printErr([i, j]);
        if (getChunk(i) == getChunk(j-1) || j <= i) {
          HEAPU8.subarray(i, j);
          if ((i&3) === 0) HEAPU32.subarray(i >> 2, j >> 2);
        } else {
          // expect failures
          try {
            HEAPU8.subarray(i, j);
            fail = ['U8', i, j];
            break TOP;
          } catch (e) {}
          if ((i&3) === 0 && (j&3) === 0) {
            try {
              HEAPU32.subarray(i >> 2, j >> 2);
              fail = ['U32', i, j];
              break TOP;
            } catch (e) {}
          }
          break; // stop inner loop, once we saw different chunks, go to a new i
        }
      }
    }
    Module.print = p;
    Module.printErr = e;
    if (fail) Module.print('FAIL. ' + fail);
    else Module.print('success.');
  ));
}
''')
    for opts in [0, 1, 2]:
      print(opts)
      check_execute([PYTHON, EMCC, '-s', 'WASM=0', 'src.c', '-s', 'SPLIT_MEMORY=8388608', '-s', 'TOTAL_MEMORY=64MB', '-O' + str(opts), '-s', 'ASSERTIONS=1'])
      self.assertContained('success.', run_js('a.out.js', stderr=PIPE, assert_returncode=None))

  def test_split_memory_release(self):
    open('src.c', 'w').write(r'''
#include <emscripten.h>
#include <stdlib.h>
#include <unistd.h>
#include <assert.h>
int main() {
  EM_ASM({
    assert(buffers[0]); // always here
    assert(!buffers[1]);
    assert(!buffers[2]);
    function getIndex(x) {
      return x >> SPLIT_MEMORY_BITS;
    }
    do {
      var t = Module._malloc(1024*1024);
      Module.print('allocating, got in ' + getIndex(t));
    } while (getIndex(t) === 0);
    assert(getIndex(t) === 1, 'allocated into first chunk');
    assert(buffers[1]); // has been allocated now
    do {
      var t = Module._malloc(1024*1024);
      Module.print('allocating, got in ' + getIndex(t));
    } while (getIndex(t) === 1);
    assert(getIndex(t) === 2, 'allocated into second chunk');
    assert(buffers[2]); // has been allocated now
    Module._free(t);
    assert(!buffers[2]); // has been freed now
    var more = [];
    for (var i = 0 ; i < 1024; i++) {
      more.push(Module._malloc(10));
    }
    assert(buffers[2]); // has been allocated again
    for (var i = 0 ; i < 1024; i++) {
      Module._free(more[i]);
    }
    assert(!buffers[2]); // has been freed again
    Module.print('success.');
  });
}
''')
    for opts in [0, 1, 2]:
      print(opts)
      check_execute([PYTHON, EMCC, '-s', 'WASM=0', 'src.c', '-s', 'SPLIT_MEMORY=8388608', '-s', 'TOTAL_MEMORY=64MB', '-O' + str(opts)])
      self.assertContained('success.', run_js('a.out.js'))

  def test_split_memory_use_existing(self):
    open('src.c', 'w').write(r'''
#include <emscripten.h>
#include <stdlib.h>
#include <unistd.h>
#include <assert.h>
int main() {
  EM_ASM({
    function getIndex(x) {
      return x >> SPLIT_MEMORY_BITS;
    }
    var t;
    do {
      t = Module._malloc(1024*1024);
    } while (getIndex(t) === 0);
    assert(getIndex(t) === 1, 'allocated into first chunk');
    assert(!buffers[2]);
    var existing = new Uint8Array(1024); // ok to be smaller
    allocateSplitChunk(2, existing.buffer);
    assert(buffers[2]);
    existing[0] = 12;
    existing[50] = 98;
    var p = SPLIT_MEMORY*2;
    assert(HEAPU8[p+0] === 12 && HEAPU8[p+50] === 98); // mapped into the normal memory space!
    HEAPU8[p+33] = 201;
    assert(existing[33] === 201); // works both ways
    do {
      t = Module._malloc(1024*1024);
    } while (getIndex(t) === 1);
    assert(getIndex(t) === 3, 'should skip chunk 2, since it is used by us, but seeing ' + getIndex(t));
    assert(HEAPU8[p+0] === 12 && HEAPU8[p+50] === 98);
    assert(existing[33] === 201);
    Module.print('success.');
  });
}
''')
    for opts in [0, 1, 2]:
      print(opts)
      check_execute([PYTHON, EMCC, '-s', 'WASM=0', 'src.c', '-s', 'SPLIT_MEMORY=8388608', '-s', 'TOTAL_MEMORY=64MB', '-O' + str(opts)])
      self.assertContained('success.', run_js('a.out.js'))

  def test_sixtyfour_bit_return_value(self):
    # This test checks that the most significant 32 bits of a 64 bit long are correctly made available
    # to native JavaScript applications that wish to interact with compiled code returning 64 bit longs.
    # The MS 32 bits should be available in Runtime.getTempRet0() even when compiled with -O2 --closure 1

    # Compile test.c and wrap it in a native JavaScript binding so we can call our compiled function from JS.
    check_execute([PYTHON, EMCC, path_from_root('tests', 'return64bit', 'test.c'), '--pre-js', path_from_root('tests', 'return64bit', 'testbindstart.js'), '--pre-js', path_from_root('tests', 'return64bit', 'testbind.js'), '--post-js', path_from_root('tests', 'return64bit', 'testbindend.js'), '-s', 'EXPORTED_FUNCTIONS=["_test"]', '-o', 'test.js', '-O2', '--closure', '1', '-g1', '-s', 'BINARYEN_ASYNC_COMPILATION=0'])

    # Simple test program to load the test.js binding library and call the binding to the
    # C function returning the 64 bit long.
    open(os.path.join(self.get_dir(), 'testrun.js'), 'w').write('''
      var test = require("./test.js");
      test.runtest();
    ''')

    # Run the test and confirm the output is as expected.
    out = run_js('testrun.js', full_output=True)
    assert "low = 5678" in out
    assert "high = 1234" in out

  def test_lib_include_flags(self):
    process = Popen([PYTHON, EMCC] + '-l m -l c -I'.split() + [path_from_root('tests', 'include_test'), path_from_root('tests', 'lib_include_flags.c')], stdout=PIPE, stderr=PIPE)
    process.communicate()
    assert process.returncode is 0, 'Empty -l/-L/-I flags should read the next arg as a param'

  def test_dash_s(self):
    print(check_execute([PYTHON, EMCC, path_from_root('tests', 'hello_world.cpp'), '-s', '-std=c++03']))
    self.assertContained('hello, world!', run_js('a.out.js'))

  def test_dash_s_response_file_string(self):
    open('response_file', 'w').write('"MyModule"\n')
    response_file = os.path.join(os.getcwd(), "response_file")
    print(check_execute([PYTHON, EMCC, path_from_root('tests', 'hello_world.cpp'), '-s', 'EXPORT_NAME=@%s' % response_file]))

  def test_dash_s_response_file_list(self):
    open('response_file', 'w').write('["_main", "_malloc"]\n')
    response_file = os.path.join(os.getcwd(), "response_file")
    print(check_execute([PYTHON, EMCC, path_from_root('tests', 'hello_world.cpp'), '-s', 'EXPORTED_FUNCTIONS=@%s' % response_file, '-std=c++03']))

  def test_dash_s_unclosed_quote(self):
    # Unclosed quote
    err = run_process([PYTHON, EMCC, path_from_root('tests', 'hello_world.cpp'), "-s", "TEST_KEY='MISSING_QUOTE"], stderr=PIPE, check=False).stderr
    self.assertNotContained('AssertionError', err) # Do not mention that it is an assertion error
    self.assertContained('unclosed opened quoted string. expected final character to be "\'"', err)

  def test_dash_s_single_quote(self):
    # Only one quote
    err = run_process([PYTHON, EMCC, path_from_root('tests', 'hello_world.cpp'), "-s", "TEST_KEY='"], stderr=PIPE, check=False).stderr
    self.assertNotContained('AssertionError', err) # Do not mention that it is an assertion error
    self.assertContained('unclosed opened quoted string.', err)

  def test_dash_s_unclosed_list(self):
    # Unclosed list
    err = run_process([PYTHON, EMCC, path_from_root('tests', 'hello_world.cpp'), "-s", "TEST_KEY=[Value1, Value2"], stderr=PIPE, check=False).stderr
    self.assertNotContained('AssertionError', err) # Do not mention that it is an assertion error
    self.assertContained('unclosed opened string list. expected final character to be "]"', err)

  def test_dash_s_valid_list(self):
    err = run_process([PYTHON, EMCC, path_from_root('tests', 'hello_world.cpp'), "-s", "TEST_KEY=[Value1, \"Value2\"]"], stderr=PIPE, check=False).stderr
    self.assertNotContained('a problem occured in evaluating the content after a "-s", specifically', err)

  def test_python_2_3(self): # check emcc/em++ can be called by any python
    # remove .py from EMCC(=emcc.py)
    def trim_py_suffix(filename):
      return filename[:-3] if filename.endswith('.py') else filename

    print()
    for python in ['python', 'python2', 'python3']:
      try:
        check_execute([python, '--version'])
        has = True
      except:
        has = False
      print(python, has)
      if has:
        print('  checking emcc...')
        check_execute([python, trim_py_suffix(EMCC), '--version'])
        print('  checking em++...')
        check_execute([python, trim_py_suffix(EMXX), '--version'])
        if python == 'python2':
          print('  checking emcc.py...')
          check_execute([python, EMCC, '--version'])

  def test_zeroinit(self):
    open('src.c', 'w').write(r'''
#include <stdio.h>
int buf[1048576];
int main() {
  printf("hello, world! %d\n", buf[123456]);
  return 0;
}
''')
    check_execute([PYTHON, EMCC, 'src.c', '-O2', '-g'])
    size = os.stat('a.out.wasm').st_size
    # size should be much smaller than the size of that zero-initialized buffer
    assert size < (123456 / 2), size

  def test_separate_asm_warning(self):
    # Test that -s PRECISE_F32=2 raises a warning that --separate-asm is implied.
    stderr = run_process([PYTHON, EMCC, path_from_root('tests', 'hello_world.c'), '-s', 'WASM=0', '-s', 'PRECISE_F32=2', '-o', 'a.html'], stderr=PIPE).stderr
    self.assertContained('forcing separate asm output', stderr)

    # Test that -s PRECISE_F32=2 --separate-asm should not post a warning.
    stderr = run_process([PYTHON, EMCC, path_from_root('tests', 'hello_world.c'), '-s', 'WASM=0', '-s', 'PRECISE_F32=2', '-o', 'a.html', '--separate-asm'], stderr=PIPE).stderr
    self.assertNotContained('forcing separate asm output', stderr)

    # Test that -s PRECISE_F32=1 should not post a warning.
    stderr = run_process([PYTHON, EMCC, path_from_root('tests', 'hello_world.c'), '-s', 'WASM=0', '-s', 'PRECISE_F32=1', '-o', 'a.html'], stderr=PIPE).stderr
    self.assertNotContained('forcing separate asm output', stderr)

    # Manually doing separate asm should show a warning, if not targeting html
    warning = '--separate-asm works best when compiling to HTML'
    stderr = run_process([PYTHON, EMCC, path_from_root('tests', 'hello_world.c'), '-s', 'WASM=0', '--separate-asm'], stderr=PIPE).stderr
    self.assertContained(warning, stderr)
    stderr = run_process([PYTHON, EMCC, path_from_root('tests', 'hello_world.c'), '-s', 'WASM=0', '--separate-asm', '-o', 'a.html'], stderr=PIPE).stderr
    self.assertNotContained(warning, stderr)

    # test that the warning can be suppressed
    stderr = run_process([PYTHON, EMCC, path_from_root('tests', 'hello_world.c'), '-s', 'WASM=0', '--separate-asm', '-Wno-separate-asm'], stderr=PIPE).stderr
    self.assertNotContained(warning, stderr)

  def test_canonicalize_nan_warning(self):
    open('src.cpp', 'w').write(r'''
#include <stdio.h>

union U {
  int x;
  float y;
} a;


int main() {
  a.x = 0x7FC01234;
  printf("%f\n", a.y);
}
''')

    stderr = run_process([PYTHON, EMCC, 'src.cpp', '-O1'], stderr=PIPE).stderr
    self.assertContained("emcc: warning: cannot represent a NaN literal", stderr)

    stderr = run_process([PYTHON, EMCC, 'src.cpp', '-O1', '-g'], stderr=PIPE).stderr
    self.assertContained("emcc: warning: cannot represent a NaN literal", stderr)
    self.assertContained('//@line 12 "src.cpp"', stderr)

  def test_only_my_code(self):
    check_execute([PYTHON, EMCC, '-O1', path_from_root('tests', 'hello_world.c'), '--separate-asm', '-s', 'WASM=0'])
    count = open('a.out.asm.js').read().count('function ')
    assert count > 30, count # libc brings in a bunch of stuff

    def test(filename, opts, expected_funcs, expected_vars):
      print(filename, opts)
      check_execute([PYTHON, EMCC, path_from_root('tests', filename), '--separate-asm', '-s', 'ONLY_MY_CODE=1', '-s', 'WASM=0'] + opts)
      full = 'var Module = {};\n' + open('a.out.asm.js').read()
      open('asm.js', 'w').write(full)
      funcs = open('a.out.asm.js').read().count('function ')
      vars_ = open('a.out.asm.js').read().count('var ')
      assert funcs == expected_funcs, funcs
      assert vars_ == expected_vars, vars_
      if SPIDERMONKEY_ENGINE in JS_ENGINES:
        out = run_js('asm.js', engine=SPIDERMONKEY_ENGINE, stderr=STDOUT)
        self.validate_asmjs(out)
      else:
        print('(skipping asm.js validation check)')

    test('hello_123.c', ['-O1'], 1, 2)
    test('fasta.cpp', ['-O3', '-g2'], 2, 13)

  def test_link_response_file_does_not_force_absolute_paths(self):
    with_space = 'with space'
    directory_with_space_name = os.path.join(self.get_dir(), with_space)
    if not os.path.exists(directory_with_space_name):
      os.makedirs(directory_with_space_name)

    main = '''
      int main() {
        return 0;
      }
    '''
    main_file_name = 'main.cpp'
    main_path_name = os.path.join(directory_with_space_name, main_file_name)
    open(main_path_name, 'w').write(main)
    main_object_file_name = 'main.cpp.o'

    Building.emcc(main_path_name, ['-g'])

    current_directory = os.getcwd()
    os.chdir(os.path.join(current_directory, with_space))

    link_args = Building.link([main_object_file_name], os.path.join(self.get_dir(), 'all.bc'), just_calculate=True)

    # Move away from the created temp directory and remove it
    os.chdir(current_directory)
    time.sleep(0.2) # Wait for Windows FS to release access to the directory
    shutil.rmtree(os.path.join(current_directory, with_space))

    # We want only the relative path to be in the linker args, it should not be converted to an absolute path.
    if hasattr(self, 'assertCountEqual'):
      self.assertCountEqual(link_args, [main_object_file_name])
    else:
      # Python 2 compatibility
      self.assertItemsEqual(link_args, [main_object_file_name])

  def test_memory_growth_noasm(self):
    check_execute([PYTHON, EMCC, path_from_root('tests', 'hello_world.c'), '-O2', '-s', 'ALLOW_MEMORY_GROWTH=1'])
    src = open('a.out.js').read()
    assert 'use asm' not in src

  def test_EM_ASM_i64(self):
    open('src.cpp', 'w').write('''
#include <stdint.h>
#include <emscripten.h>

int main() {
  EM_ASM({
    Module.print('inputs: ' + $0 + ', ' + $1 + '.');
  }, int64_t(0x12345678ABCDEF1FLL));
}
''')
    err = run_process([PYTHON, EMCC, 'src.cpp', '-Oz'], stderr=PIPE, check=False).stderr
    self.assertContained('EM_ASM should not receive i64s as inputs, they are not valid in JS', err)

  def test_eval_ctors(self):
    for wasm in (1, 0):
      print('wasm', wasm)
      print('non-terminating ctor')
      src = r'''
        struct C {
          C() {
            volatile int y = 0;
            while (y == 0) {}
          }
        };
        C always;
        int main() {}
      '''
      open('src.cpp', 'w').write(src)
      check_execute([PYTHON, EMCC, 'src.cpp', '-O2', '-s', 'EVAL_CTORS=1', '-profiling-funcs', '-s', 'WASM=%d' % wasm])
      print('check no ctors is ok')
      check_execute([PYTHON, EMCC, path_from_root('tests', 'hello_world.cpp'), '-Oz', '-s', 'WASM=%d' % wasm])
      self.assertContained('hello, world!', run_js('a.out.js'))
      # on by default in -Oz, but user-overridable
      def get_size(args):
        print('get_size', args)
        check_execute([PYTHON, EMCC, path_from_root('tests', 'hello_libcxx.cpp'), '-s', 'WASM=%d' % wasm] + args)
        self.assertContained('hello, world!', run_js('a.out.js'))
        if not wasm:
          return (os.stat('a.out.js').st_size, os.stat('a.out.js.mem').st_size)
        else:
          return (os.stat('a.out.js').st_size, 0) # can't measure just the mem out of the wasm
      def check_size(left, right):
        # can't measure just the mem out of the wasm, so ignore [1] for wasm
        if left[0] == right[0] and (wasm or left[1] == right[1]): return 0
        if left[0] < right[0] and (wasm or left[1] > right[1]): return -1 # smaller js, bigger mem
        if left[0] > right[0] and (wasm or left[1] < right[1]): return 1
        assert 0, [left, right]
      o2_size = get_size(['-O2'])
      assert check_size(get_size(['-O2']), o2_size) == 0, 'deterministic'
      assert check_size(get_size(['-O2', '-s', 'EVAL_CTORS=1']), o2_size) < 0, 'eval_ctors works if user asks for it'
      oz_size = get_size(['-Oz'])
      assert check_size(get_size(['-Oz']), oz_size) == 0, 'deterministic'
      assert check_size(get_size(['-Oz', '-s', 'EVAL_CTORS=1']), oz_size) == 0, 'eval_ctors is on by default in oz'
      assert check_size(get_size(['-Oz', '-s', 'EVAL_CTORS=0']), oz_size) == 1, 'eval_ctors can be turned off'

      linkable_size =   get_size(['-Oz', '-s', 'EVAL_CTORS=1', '-s', 'LINKABLE=1'])
      assert check_size(get_size(['-Oz', '-s', 'EVAL_CTORS=0', '-s', 'LINKABLE=1']), linkable_size) == 1, 'noticeable difference in linkable too'

      # ensure order of execution remains correct, even with a bad ctor
      def test(p1, p2, p3, last, expected):
        src = r'''
          #include <stdio.h>
          #include <stdlib.h>
          volatile int total = 0;
          struct C {
            C(int x) {
              volatile int y = x;
              y++;
              y--;
              if (y == 0xf) {
                printf("you can't eval me ahead of time\n"); // bad ctor
              }
              total <<= 4;
              total += int(y);
            }
          };
          C __attribute__((init_priority(%d))) c1(0x5);
          C __attribute__((init_priority(%d))) c2(0x8);
          C __attribute__((init_priority(%d))) c3(%d);
          int main() {
            printf("total is 0x%%x.\n", total);
          }
        ''' % (p1, p2, p3, last)
        open('src.cpp', 'w').write(src)
        check_execute([PYTHON, EMCC, 'src.cpp', '-O2', '-s', 'EVAL_CTORS=1', '-profiling-funcs', '-s', 'WASM=%d' % wasm])
        self.assertContained('total is %s.' % hex(expected), run_js('a.out.js'))
        shutil.copyfile('a.out.js', 'x' + hex(expected) + '.js')
        if not wasm:
          return open('a.out.js').read().count('function _')
        else:
          shutil.copyfile('a.out.wasm', 'x' + hex(expected) + '.wasm')
          return self.count_wasm_contents('a.out.wasm', 'total')
      print('no bad ctor')
      first  = test(1000, 2000, 3000, 0xe, 0x58e)
      second = test(3000, 1000, 2000, 0xe, 0x8e5)
      third  = test(2000, 3000, 1000, 0xe, 0xe58)
      print(first, second, third)
      assert first == second and second == third
      print('with bad ctor')
      first  = test(1000, 2000, 3000, 0xf, 0x58f) # 2 will succeed
      second = test(3000, 1000, 2000, 0xf, 0x8f5) # 1 will succedd
      third  = test(2000, 3000, 1000, 0xf, 0xf58) # 0 will succeed
      print(first, second, third)
      assert first < second and second < third, [first, second, third]

      print('helpful output')
      if os.environ.get('EMCC_DEBUG'): return self.skip('cannot run in debug mode')
      try:
        os.environ['EMCC_DEBUG'] = '1'
        open('src.cpp', 'w').write(r'''
  #include <stdio.h>
  struct C {
    C() { printf("constructing!\n"); } // don't remove this!
  };
  C c;
  int main() {}
        ''')
        with clean_write_access_to_canonical_temp_dir(self.canonical_temp_dir):
          err = run_process([PYTHON, EMCC, 'src.cpp', '-Oz', '-s', 'WASM=%d' % wasm], stderr=PIPE).stderr
        self.assertContained('___syscall54', err) # the failing call should be mentioned
        if not wasm: # js will show a stack trace
          self.assertContained('ctorEval.js', err) # with a stack trace
        self.assertContained('ctor_evaller: not successful', err) # with logging
      finally:
        del os.environ['EMCC_DEBUG']

  def test_override_environment(self):
    open('main.cpp', 'w').write(r'''
      #include <emscripten.h>
      int main() {
        EM_ASM({
          Module.print('environment is WEB? ' + ENVIRONMENT_IS_WEB);
          Module.print('environment is WORKER? ' + ENVIRONMENT_IS_WORKER);
          Module.print('environment is NODE? ' + ENVIRONMENT_IS_NODE);
          Module.print('environment is SHELL? ' + ENVIRONMENT_IS_SHELL);
        });
      }
''')
    # use SINGLE_FILE since we don't want to depend on loading a side .wasm file on the environment in this test;
    # with the wrong env we have very odd failures
    check_execute([PYTHON, EMCC, 'main.cpp', '-s', 'SINGLE_FILE=1'])
    src = open('a.out.js').read()
    envs = ['WEB', 'WORKER', 'NODE', 'SHELL']
    for env in envs:
      for engine in JS_ENGINES:
        if engine == V8_ENGINE: continue # ban v8, weird failures
        actual = 'NODE' if engine == NODE_JS else 'SHELL'
        print(env, actual, engine)
        module = { 'ENVIRONMENT': env }
        if env != actual:
          # avoid problems with arguments detection, which may cause very odd failures with the wrong environment code
          module['arguments'] = []
        curr = 'var Module = %s;\n' % str(module)
        print('    ' + curr)
        open('test.js', 'w').write(curr + src)
        fail = False
        try:
          seen = run_js('test.js', engine=engine, stderr=PIPE)
        except:
          fail = True
        if fail:
          print('-- acceptable fail')
          assert actual != env, 'ok to fail if in the wrong environment'
        else:
          for other in envs:
            if env == other:
              assert ('environment is %s? true' % other) in seen, seen
            else:
              assert ('environment is %s? false' % other) in seen, seen
          print('-- verified proper env is shown')

  def test_warn_no_filesystem(self):
    WARNING = 'Filesystem support (FS) was not included. The problem is that you are using files from JS, but files were not used from C/C++, so filesystem support was not auto-included. You can force-include filesystem support with  -s FORCE_FILESYSTEM=1'

    check_execute([PYTHON, EMCC, path_from_root('tests', 'hello_world.c')])
    seen = run_js('a.out.js', stderr=PIPE)
    assert WARNING not in seen

    def test(contents):
      open('src.cpp', 'w').write(r'''
  #include <stdio.h>
  #include <emscripten.h>
  int main() {
    EM_ASM({ %s });
    printf("hello, world!\n");
    return 0;
  }
  ''' % contents)
      check_execute([PYTHON, EMCC, 'src.cpp'])
      self.assertContained(WARNING, run_js('a.out.js', stderr=PIPE, assert_returncode=None))

    # might appear in handwritten code
    test("FS.init()")
    test("FS.createPreloadedFile('waka waka, just warning check')");
    test("FS.createDataFile('waka waka, just warning check')");
    test("FS.analyzePath('waka waka, just warning check')");
    test("FS.loadFilesFromDB('waka waka, just warning check')");
    # might appear in filesystem code from a separate script tag
    test("Module['FS_createDataFile']('waka waka, just warning check')");
    test("Module['FS_createPreloadedFile']('waka waka, just warning check')");

    # text is in the source when needed, but when forcing FS, it isn't there
    check_execute([PYTHON, EMCC, 'src.cpp'])
    self.assertContained(WARNING, open('a.out.js').read())
    check_execute([PYTHON, EMCC, 'src.cpp', '-s', 'FORCE_FILESYSTEM=1']) # forcing FS means no need
    self.assertNotContained(WARNING, open('a.out.js').read())
    check_execute([PYTHON, EMCC, 'src.cpp', '-s', 'ASSERTIONS=0']) # no assertions, no need
    self.assertNotContained(WARNING, open('a.out.js').read())
    check_execute([PYTHON, EMCC, 'src.cpp', '-O2']) # optimized, so no assertions
    self.assertNotContained(WARNING, open('a.out.js').read())

  def test_arc4random(self):
    open('src.c', 'w').write(r'''
#include <stdlib.h>
#include <stdio.h>

int main() {
  printf("%d\n", arc4random());
  printf("%d\n", arc4random());
}
    ''')
    check_execute([PYTHON, EMCC, 'src.c', '-Wno-implicit-function-declaration'])

    self.assertContained('0\n740882966\n', run_js('a.out.js'))

  ############################################################
  # Function eliminator tests
  ############################################################
  def normalize_line_endings(self, input):
    return input.replace('\r\n', '\n').replace('\n\n', '\n').replace('\n\n', '\n')

  def get_file_contents(self, file):
    file_contents = ""
    with open(file) as fout:
      file_contents = "".join(fout.readlines())

    file_contents = self.normalize_line_endings(file_contents)

    return file_contents

  def function_eliminator_test_helper(self, input_file, expected_output_file, use_hash_info=False):
    input_file = path_from_root('tests', 'optimizer', input_file)
    expected_output_file = path_from_root('tests', 'optimizer', expected_output_file)
    command = [path_from_root('tools', 'eliminate-duplicate-functions.js'), input_file, '--no-minimize-whitespace', '--use-asm-ast']

    if use_hash_info:
      command.append('--use-hash-info')

    proc = run_process(NODE_JS + command, stdin=PIPE, stderr=PIPE, stdout=PIPE)
    assert proc.stderr == '', proc.stderr
    expected_output = self.get_file_contents(expected_output_file)
    output = self.normalize_line_endings(proc.stdout)

    self.assertIdentical(expected_output, output)

  def test_function_eliminator_simple(self):
    self.function_eliminator_test_helper('test-function-eliminator-simple.js',
                                         'test-function-eliminator-simple-output.js')

  def test_function_eliminator_replace_function_call(self):
    self.function_eliminator_test_helper('test-function-eliminator-replace-function-call.js',
                                        'test-function-eliminator-replace-function-call-output.js')

  def test_function_eliminator_replace_function_call_two_passes(self):
    self.function_eliminator_test_helper('test-function-eliminator-replace-function-call-output.js',
                                         'test-function-eliminator-replace-function-call-two-passes-output.js')

  def test_function_eliminator_replace_array_value(self):
    import tools.duplicate_function_eliminator
    output_file = 'output.js'

    try:
      tools.shared.safe_copy(path_from_root('tests', 'optimizer', 'test-function-eliminator-replace-array-value.js'), output_file)

      tools.duplicate_function_eliminator.run(output_file)

      output_file_contents = self.get_file_contents(output_file)

      expected_file_contents = self.get_file_contents(path_from_root('tests', 'optimizer', 'test-function-eliminator-replace-array-value-output.js'))

      self.assertIdentical(output_file_contents, expected_file_contents)
    finally:
      tools.tempfiles.try_delete(output_file)

  def test_function_eliminator_replace_object_value_assignment(self):
    self.function_eliminator_test_helper('test-function-eliminator-replace-object-value-assignment.js',
                                         'test-function-eliminator-replace-object-value-assignment-output.js')

  def test_function_eliminator_variable_clash(self):
    self.function_eliminator_test_helper('test-function-eliminator-variable-clash.js',
                                         'test-function-eliminator-variable-clash-output.js')

  def test_function_eliminator_replace_variable_value(self):
    self.function_eliminator_test_helper('test-function-eliminator-replace-variable-value.js',
                                         'test-function-eliminator-replace-variable-value-output.js')

  def test_function_eliminator_double_parsed_correctly(self):
    # This is a test that makes sure that when we perform final optimization on
    # the JS file, doubles are preserved (and not converted to ints).
    import tools.tempfiles
    import tools.duplicate_function_eliminator
    import tools.js_optimizer

    output_file = 'output.js'

    try:
      tools.shared.safe_copy(path_from_root('tests', 'optimizer', 'test-function-eliminator-double-parsed-correctly.js'), output_file)

      # Run duplicate function elimination
      tools.duplicate_function_eliminator.run(output_file)

      # Run last opts
      shutil.move(tools.js_optimizer.run(output_file, ['last', 'asm']), output_file)
      output_file_contents = self.get_file_contents(output_file)

      # Compare
      expected_file_contents = self.get_file_contents(path_from_root('tests', 'optimizer', 'test-function-eliminator-double-parsed-correctly-output.js'))
      self.assertIdentical(expected_file_contents, output_file_contents)
    finally:
      tools.tempfiles.try_delete(output_file)

  # Now do the same, but using a pre-generated equivalent function hash info that
  # comes in handy for parallel processing
  def test_function_eliminator_simple_with_hash_info(self):
    self.function_eliminator_test_helper('test-function-eliminator-simple-with-hash-info.js',
                                         'test-function-eliminator-simple-output.js',
                                         use_hash_info=True)

  def test_function_eliminator_replace_function_call_with_hash_info(self):
    self.function_eliminator_test_helper('test-function-eliminator-replace-function-call-with-hash-info.js',
                                         'test-function-eliminator-replace-function-call-output.js',
                                         use_hash_info=True)

  def test_function_eliminator_replace_function_call_two_passes_with_hash_info(self):
    self.function_eliminator_test_helper('test-function-eliminator-replace-function-call-output-with-hash-info.js',
                                         'test-function-eliminator-replace-function-call-two-passes-output.js',
                                         use_hash_info=True)

  def test_function_eliminator_replace_object_value_assignment_with_hash_info(self):
    self.function_eliminator_test_helper('test-function-eliminator-replace-object-value-assignment-with-hash-info.js',
                                         'test-function-eliminator-replace-object-value-assignment-output.js',
                                         use_hash_info=True)

  def test_function_eliminator_variable_clash_with_hash_info(self):
    self.function_eliminator_test_helper('test-function-eliminator-variable-clash-with-hash-info.js',
                                         'test-function-eliminator-variable-clash-output.js',
                                         use_hash_info=True)

  def test_function_eliminator_replace_variable_value_with_hash_info(self):
    self.function_eliminator_test_helper('test-function-eliminator-replace-variable-value-with-hash-info.js',
                                         'test-function-eliminator-replace-variable-value-output.js',
                                         use_hash_info=True)

  def test_cyberdwarf_pointers(self):
    check_execute([PYTHON, EMCC, path_from_root('tests', 'debugger', 'test_pointers.cpp'), '-Oz', '-s', 'CYBERDWARF=1',
    '-std=c++11', '--pre-js', path_from_root('tests', 'debugger', 'test_preamble.js'), '-o', 'test_pointers.js' ], stderr=PIPE)
    run_js('test_pointers.js', engine=NODE_JS)

  def test_cyberdwarf_union(self):
    check_execute([PYTHON, EMCC, path_from_root('tests', 'debugger', 'test_union.cpp'), '-Oz', '-s', 'CYBERDWARF=1',
    '-std=c++11', '--pre-js', path_from_root('tests', 'debugger', 'test_preamble.js'), '-o', 'test_union.js' ], stderr=PIPE)
    run_js('test_union.js', engine=NODE_JS)

  def test_source_file_with_fixed_language_mode(self):
    open('src_tmp_fixed_lang', 'w').write('''
#include <string>
#include <iostream>

int main() {
  std::cout << "Test_source_fixed_lang_hello" << std::endl;
  return 0;
}
    ''')
    stderr = run_process([PYTHON, EMCC, '-Wall', '-std=c++14', '-x', 'c++', 'src_tmp_fixed_lang'], stderr=PIPE).stderr
    self.assertNotContained("Input file has an unknown suffix, don't know what to do with it!", stderr)
    self.assertNotContained("Unknown file suffix when compiling to LLVM bitcode", stderr)
    self.assertContained("Test_source_fixed_lang_hello", run_js('a.out.js'))

    stderr = run_process([PYTHON, EMCC, '-Wall', '-std=c++14', 'src_tmp_fixed_lang'], stderr=PIPE, check=False).stderr
    self.assertContained("Input file has an unknown suffix, don't know what to do with it!", stderr)

  def test_disable_inlining(self):
    open('test.c', 'w').write(r'''
#include <stdio.h>

void foo() {
  printf("foo\n");
}

int main() {
  foo();
  return 0;
}
''')
    # Without the 'INLINING_LIMIT=1', -O2 inlines foo()
    check_execute([PYTHON, EMCC, 'test.c', '-O2', '-o', 'test.bc', '-s', 'INLINING_LIMIT=1'])
    # If foo() had been wrongly inlined above, internalizing foo and running
    # global DCE makes foo DCE'd
    Building.llvm_opt('test.bc', ['-internalize', '-internalize-public-api-list=main', '-globaldce'], 'test.bc')

    # To this test to be successful, foo() shouldn't have been inlined above and
    # foo() should be in the function list
    syms = Building.llvm_nm('test.bc', include_internal=True)
    assert 'foo' in syms.defs, 'foo() should not be inlined'
    try_delete('test.c')
    try_delete('test.bc')

  def test_output_eol(self):
    # --separate-asm only makes sense without wasm (no asm.js with wasm)
    for params in [[], ['--separate-asm', '-s', 'WASM=0'], ['--proxy-to-worker'], ['--proxy-to-worker', '--separate-asm', '-s', 'WASM=0']]:
      for output_suffix in ['html', 'js']:
        for eol in ['windows', 'linux']:
          files = ['a.js']
          if '--separate-asm' in params: files += ['a.asm.js']
          if output_suffix == 'html': files += ['a.html']
          cmd = [PYTHON, EMCC, path_from_root('tests', 'hello_world.c'), '-o', 'a.' + output_suffix, '--output_eol', eol] + params
          print(cmd)
          run_process(cmd)
          for f in files:
            print(str(cmd) + ' ' + str(params) + ' ' + eol + ' ' + f)
            assert os.path.isfile(f)
            ret = tools.line_endings.check_line_endings(f, expect_only_specific_line_endings='\n' if eol == 'linux' else '\r\n')
            assert ret == 0

          for f in files:
            try_delete(f)

  def test_binaryen_opts(self):
    if os.environ.get('EMCC_DEBUG'): return self.skip('cannot run in debug mode')

    with clean_write_access_to_canonical_temp_dir(self.canonical_temp_dir):
      try:
        os.environ['EMCC_DEBUG'] = '1'
        for args, expect_js_opts, expect_only_wasm in [
            ([], False, True),
            (['-O0'], False, True),
            (['-O1'], False, True),
            (['-O2'], False, True),
            (['-O2', '--js-opts', '1'], True, False), # user asked
            (['-O2', '-s', 'EMTERPRETIFY=1'], True, False), # option forced
            (['-O2', '-s', 'EMTERPRETIFY=1', '-s', 'ALLOW_MEMORY_GROWTH=1'], True, False), # option forced, and also check growth does not interfere
            (['-O2', '-s', 'EVAL_CTORS=1'], False, True), # ctor evaller turned off since only-wasm
            (['-O2', '-s', 'OUTLINING_LIMIT=1000'], True, False), # option forced
            (['-O2', '-s', 'OUTLINING_LIMIT=1000', '-s', 'ALLOW_MEMORY_GROWTH=1'], True, False), # option forced, and also check growth does not interfere
            (['-O2', '-s', "BINARYEN_METHOD='interpret-s-expr,asmjs'"], True, False), # asmjs in methods means we need good asm.js
            (['-O3'], False, True),
            (['-Os'], False, True),
            (['-Oz'], False, True), # ctor evaller turned off since only-wasm
          ]:
          for option in ['BINARYEN', 'WASM']: # the two should be identical
            try_delete('a.out.js')
            try_delete('a.out.wast')
            cmd = [PYTHON, EMCC, path_from_root('tests', 'core', 'test_i64.c'), '-s', option + '=1', '-s', 'BINARYEN_METHOD="interpret-s-expr"'] + args
            print(args, 'js opts:', expect_js_opts, 'only-wasm:', expect_only_wasm, '   ', ' '.join(cmd))
            err = run_process(cmd, stdout=PIPE, stderr=PIPE).stderr
            assert expect_js_opts == ('applying js optimization passes:' in err), err
            assert expect_only_wasm == ('-emscripten-only-wasm' in err and '--wasm-only' in err), err # check both flag to fastcomp and to asm2wasm
            wast = open('a.out.wast').read()
            # i64s
            i64s = wast.count('(i64.')
            print('    seen i64s:', i64s)
            assert expect_only_wasm == (i64s > 30), 'i64 opts can be emitted in only-wasm mode, but not normally' # note we emit a few i64s even without wasm-only, when we replace udivmoddi (around 15 such)
            selects = wast.count('(select')
            print('    seen selects:', selects)
            if '-Os' in args or '-Oz' in args:
              assert selects > 50, 'when optimizing for size we should create selects'
            else:
              assert selects < 10, 'when not optimizing for size we should not create selects'
            # asm2wasm opt line
            asm2wasm_line = [line for line in err.split('\n') if 'asm2wasm' in line]
            asm2wasm_line = '' if not asm2wasm_line else asm2wasm_line[0]
            if '-O0' in args or '-O' not in str(args):
              assert '-O' not in asm2wasm_line, 'no opts should be passed to asm2wasm: ' + asm2wasm_line
            else:
              opts_str = args[0]
              assert opts_str.startswith('-O')
              assert opts_str in asm2wasm_line, 'expected opts: ' + asm2wasm_line
      finally:
        del os.environ['EMCC_DEBUG']

  def test_binaryen_and_precise_f32(self):
    if os.environ.get('EMCC_DEBUG'): return self.skip('cannot run in debug mode')

    try:
      os.environ['EMCC_DEBUG'] = '1'
      for args, expect in [
          ([], True),
          (['-s', 'PRECISE_F32=0'], True), # disabled, but no asm.js, so we definitely want f32
          (['-s', 'PRECISE_F32=0', '-s', 'BINARYEN_METHOD="asmjs"'], False), # disabled, and we need the asm.js
          (['-s', 'PRECISE_F32=1'], True),
          (['-s', 'PRECISE_F32=2'], True),
        ]:
        print(args, expect)
        try_delete('a.out.js')
        with clean_write_access_to_canonical_temp_dir(self.canonical_temp_dir):
          err = run_process([PYTHON, EMCC, path_from_root('tests', 'hello_world.cpp'), '-s', 'BINARYEN=1', '-s', 'BINARYEN_METHOD="interpret-binary"'] + args, stdout=PIPE, stderr=PIPE).stderr
        assert expect == (' -emscripten-precise-f32' in err), err
        self.assertContained('hello, world!', run_js('a.out.js'))
    finally:
      del os.environ['EMCC_DEBUG']

  def test_binaryen_names(self):
    sizes = {}
    for args, expect_names in [
        ([], False),
        (['-g'], True),
        (['-O1'], False),
        (['-O2'], False),
        (['-O2', '-g'], True),
        (['-O2', '-g1'], False),
        (['-O2', '-g2'], True),
        (['-O2', '--profiling'], True),
        (['-O2', '--profiling-funcs'], True),
      ]:
      print(args, expect_names)
      try_delete('a.out.js')
      # we use dlmalloc here, as emmalloc has a bunch of asserts that contain the text "malloc" in them, which makes counting harder
      subprocess.check_call([PYTHON, EMCC, path_from_root('tests', 'hello_world.cpp')] + args + ['-s', 'WASM=1', '-s', 'MALLOC="dlmalloc"'])
      code = open('a.out.wasm', 'rb').read()
      assert (code.count(b'malloc') == 2) == expect_names, 'name section adds the name of malloc (there is also another one for the export)'
      sizes[str(args)] = os.stat('a.out.wasm').st_size
    print(sizes)
    assert sizes["['-O2']"] < sizes["['-O2', '--profiling-funcs']"], 'when -profiling-funcs, the size increases due to function names'

  def test_binaryen_warn_mem(self):
    if SPIDERMONKEY_ENGINE not in JS_ENGINES: return self.skip('cannot run without spidermonkey')
    # if user changes TOTAL_MEMORY at runtime, the wasm module may not accept the memory import if it is too big/small
    open('pre.js', 'w').write('var Module = { TOTAL_MEMORY: 50*1024*1024 };\n')
    subprocess.check_call([PYTHON, EMCC, path_from_root('tests', 'hello_world.cpp'), '-s', 'WASM=1', '-s', 'BINARYEN_METHOD="native-wasm"', '-s', 'TOTAL_MEMORY=' + str(16*1024*1024), '--pre-js', 'pre.js', '-s', 'BINARYEN_ASYNC_COMPILATION=0'])
    out = run_js('a.out.js', engine=SPIDERMONKEY_ENGINE, full_output=True, stderr=PIPE, assert_returncode=None)
    self.assertContained('imported Memory with incompatible size', out)
    self.assertContained('Memory size incompatibility issues may be due to changing TOTAL_MEMORY at runtime to something too large. Use ALLOW_MEMORY_GROWTH to allow any size memory (and also make sure not to set TOTAL_MEMORY at runtime to something smaller than it was at compile time).', out)
    self.assertNotContained('hello, world!', out)
    # and with memory growth, all should be good
    subprocess.check_call([PYTHON, EMCC, path_from_root('tests', 'hello_world.cpp'), '-s', 'WASM=1', '-s', 'BINARYEN_METHOD="native-wasm"', '-s', 'TOTAL_MEMORY=' + str(16*1024*1024), '--pre-js', 'pre.js', '-s', 'ALLOW_MEMORY_GROWTH=1', '-s', 'BINARYEN_ASYNC_COMPILATION=0'])
    self.assertContained('hello, world!', run_js('a.out.js', engine=SPIDERMONKEY_ENGINE))

  def test_binaryen_warn_sync(self):
    if SPIDERMONKEY_ENGINE not in JS_ENGINES: return self.skip('cannot run without spidermonkey')
    # using a fallback to asm.js will disable async
    for method in ['native-wasm,asmjs', 'native-wasm', None]:
      cmd = [PYTHON, EMCC, path_from_root('tests', 'hello_world.cpp'), '-s', 'WASM=1']
      if method is not None:
        cmd += ['-s', 'BINARYEN_METHOD="' + method + '"']
      print(' '.join(cmd))
      err = run_process(cmd, stdout=PIPE, stderr=PIPE).stderr
      print(err)
      warning = 'BINARYEN_ASYNC_COMPILATION disabled due to user options. This will reduce performance and compatibility'
      if method and ',' in method:
        self.assertContained(warning, err)
      else:
        self.assertNotContained(warning, err)

  def test_binaryen_invalid_method(self):
    proc = Popen([PYTHON, EMCC, path_from_root('tests', 'hello_world.cpp'), '-o', 'test.js', '-s', 'WASM=1', '-s', "BINARYEN_METHOD='invalid'"])
    proc.communicate()
    assert proc.returncode != 0

  def test_binaryen_asmjs_outputs(self):
    # Test that an .asm.js file is outputted exactly when it is requested.
    for args, output_asmjs in [
      ([], False),
      (['-s', 'BINARYEN_METHOD="native-wasm"'], False),
      (['-s', 'BINARYEN_METHOD="native-wasm,asmjs"'], True)
    ]:
      with temp_directory() as temp_dir:
        cmd = [PYTHON, EMCC, path_from_root('tests', 'hello_world.c'), '-o', os.path.join(temp_dir, 'a.js')] + args
        print(' '.join(cmd))
        subprocess.check_call(cmd)
        assert os.path.exists(os.path.join(temp_dir, 'a.asm.js')) == output_asmjs
        assert not os.path.exists(os.path.join(temp_dir, 'a.temp.asm.js'))

    # Test that outputting to .wasm does not nuke an existing .asm.js file, if user wants to manually dual-deploy both to same directory.
    with temp_directory() as temp_dir:
      cmd = [PYTHON, EMCC, path_from_root('tests', 'hello_world.c'), '-s', 'WASM=0', '-o', os.path.join(temp_dir, 'a.js'), '--separate-asm']
      print(' '.join(cmd))
      subprocess.check_call(cmd)
      assert os.path.exists(os.path.join(temp_dir, 'a.asm.js'))

      cmd = [PYTHON, EMCC, path_from_root('tests', 'hello_world.c'), '-s', 'WASM=0', '-o', os.path.join(temp_dir, 'a.js'), '-s', 'WASM=1']
      print(' '.join(cmd))
      subprocess.check_call(cmd)
      assert os.path.exists(os.path.join(temp_dir, 'a.asm.js'))
      assert os.path.exists(os.path.join(temp_dir, 'a.wasm'))

      assert not os.path.exists(os.path.join(temp_dir, 'a.temp.asm.js'))

  def test_binaryen_mem(self):
    for args, expect_initial, expect_max in [
        (['-s', 'TOTAL_MEMORY=20971520'], 320, 320),
        (['-s', 'TOTAL_MEMORY=20971520', '-s', 'ALLOW_MEMORY_GROWTH=1'], 320, None),
        (['-s', 'TOTAL_MEMORY=20971520',                                '-s', 'WASM_MEM_MAX=41943040'], 320, 640),
        (['-s', 'TOTAL_MEMORY=20971520', '-s', 'ALLOW_MEMORY_GROWTH=1', '-s', 'WASM_MEM_MAX=41943040'], 320, 640),
      ]:
      cmd = [PYTHON, EMCC, path_from_root('tests', 'hello_world.c'), '-s', 'WASM=1', '-O2', '-s', 'BINARYEN_METHOD="interpret-s-expr"'] + args
      print(' '.join(cmd))
      subprocess.check_call(cmd)
      wast = open('a.out.wast').read()
      lines = wast.split('\n')
      for line in lines:
        if '(import "env" "memory" (memory ' in line:
          parts = line.strip().replace('(', '').replace(')', '').split(' ')
          print(parts)
          assert parts[5] == str(expect_initial)
          if not expect_max:
            assert len(parts) == 6
          else:
            assert parts[6] == str(expect_max)

  def test_binaryen_invalid_mem(self):
      ret = subprocess.check_call([PYTHON, EMCC, path_from_root('tests', 'hello_world.c'), '-s', 'TOTAL_MEMORY=33MB'])

      ret = run_process([PYTHON, EMCC, path_from_root('tests', 'hello_world.c'), '-s', 'TOTAL_MEMORY=32MB+1'], stderr=subprocess.PIPE, check=False).stderr
      assert 'TOTAL_MEMORY must be a multiple of 64KB' in ret, ret

      ret = subprocess.check_call([PYTHON, EMCC, '-s', 'WASM=0', path_from_root('tests', 'hello_world.c'), '-s', 'TOTAL_MEMORY=32MB'])

      ret = run_process([PYTHON, EMCC, '-s', 'WASM=0', path_from_root('tests', 'hello_world.c'), '-s', 'TOTAL_MEMORY=33MB'], stderr=subprocess.PIPE, check=False).stderr
      assert 'TOTAL_MEMORY must be a multiple of 16MB' in ret, ret

      ret = run_process([PYTHON, EMCC, path_from_root('tests', 'hello_world.c'), '-s', 'WASM_MEM_MAX=33MB'], stderr=subprocess.PIPE, check=False).stderr
      assert 'WASM_MEM_MAX must be a multiple of 64KB' not in ret, ret

      ret = run_process([PYTHON, EMCC, path_from_root('tests', 'hello_world.c'), '-s', 'WASM_MEM_MAX=33MB+1'], stderr=subprocess.PIPE, check=False).stderr
      assert 'WASM_MEM_MAX must be a multiple of 64KB' in ret, ret

  def test_binaryen_ctors(self):
    if SPIDERMONKEY_ENGINE not in JS_ENGINES: return self.skip('cannot run without spidermonkey')
    # ctor order must be identical to js builds, deterministically
    open('src.cpp', 'w').write(r'''
      #include <stdio.h>
      struct A {
        A() { puts("constructing A!"); }
      };
      A a;
      struct B {
        B() { puts("constructing B!"); }
      };
      B b;
      int main() {}
    ''')
    subprocess.check_call([PYTHON, EMCC, 'src.cpp'])
    correct = run_js('a.out.js', engine=SPIDERMONKEY_ENGINE)
    for args in [[], ['-s', 'RELOCATABLE=1'], ['-s', 'MAIN_MODULE=1']]:
      print(args)
      subprocess.check_call([PYTHON, EMCC, 'src.cpp', '-s', 'WASM=1', '-o', 'b.out.js'] + args)
      seen = run_js('b.out.js', engine=SPIDERMONKEY_ENGINE)
      assert correct == seen, correct + '\n vs \n' + seen

  # test debug info and debuggability of JS output
  def test_binaryen_debug(self):
    with clean_write_access_to_canonical_temp_dir(self.canonical_temp_dir):
      if os.environ.get('EMCC_DEBUG'): return self.skip('cannot run in debug mode')
      try:
        os.environ['EMCC_DEBUG'] = '1'
        for args, expect_dash_g, expect_emit_text, expect_clean_js, expect_whitespace_js, expect_closured in [
            (['-O0'], False, False, False, True, False),
            (['-O0', '-g1'], False, False, False, True, False),
            (['-O0', '-g2'], True, False, False, True, False), # in -g2+, we emit -g to asm2wasm so function names are saved
            (['-O0', '-g'], True, True, False, True, False),
            (['-O0', '--profiling-funcs'], True, False, False, True, False),
            (['-O1'],        False, False, False, True, False),
            (['-O2'],        False, False, True,  False, False),
            (['-O2', '-g1'], False, False, True,  True, False),
            (['-O2', '-g'],  True,  True,  False, True, False),
            (['-O2', '--closure', '1'],         False, False, True, False, True),
            (['-O2', '--closure', '1', '-g1'],  False, False, True, True,  True),
            (['-O2', '--js-opts', '1'], False, False, True,  False, False),
          ]:
          print(args, expect_dash_g, expect_emit_text)
          try_delete('a.out.wast')
          cmd = [PYTHON, EMCC, path_from_root('tests', 'hello_world.cpp'), '-s', 'WASM=1'] + args
          print(' '.join(cmd))
          err = run_process(cmd, stdout=PIPE, stderr=PIPE).stderr
          asm2wasm_line = [x for x in err.split('\n') if 'asm2wasm' in x][0]
          asm2wasm_line = asm2wasm_line.strip() + ' ' # ensure it ends with a space, for simpler searches below
          print('|' + asm2wasm_line + '|')
          assert expect_dash_g == (' -g ' in asm2wasm_line)
          assert expect_emit_text == (' -S ' in asm2wasm_line)
          if expect_emit_text:
            text = open('a.out.wast').read()
            assert ';;' in text, 'must see debug info comment'
            assert 'hello_world.cpp:6' in text, 'must be file:line info'
          js = open('a.out.js').read()
          assert expect_clean_js == ('// ' not in js), 'cleaned-up js must not have comments'
          assert expect_whitespace_js == ('{\n  ' in js), 'whitespace-minified js must not have excess spacing'
          assert expect_closured == ('var a;' in js or 'var a,' in js or 'var a=' in js or 'var a ' in js), 'closured js must have tiny variable names'
      finally:
        del os.environ['EMCC_DEBUG']

  def test_binaryen_ignore_implicit_traps(self):
    with clean_write_access_to_canonical_temp_dir(self.canonical_temp_dir):
      if os.environ.get('EMCC_DEBUG'): return self.skip('cannot run in debug mode')
      sizes = []
      try:
        os.environ['EMCC_DEBUG'] = '1'
        for args, expect in [
            ([], False),
            (['-s', 'BINARYEN_IGNORE_IMPLICIT_TRAPS=1'], True),
          ]:
          print(args, expect)
          cmd = [PYTHON, EMCC, path_from_root('tests', 'hello_libcxx.cpp'), '-s', 'WASM=1', '-O3'] + args
          print(' '.join(cmd))
          err = run_process(cmd, stdout=PIPE, stderr=PIPE).stderr
          asm2wasm_line = [x for x in err.split('\n') if 'asm2wasm' in x][0]
          asm2wasm_line = asm2wasm_line.strip() + ' ' # ensure it ends with a space, for simpler searches below
          print('|' + asm2wasm_line + '|')
          assert expect == (' --ignore-implicit-traps ' in asm2wasm_line)
          sizes.append(os.stat('a.out.wasm').st_size)
      finally:
        del os.environ['EMCC_DEBUG']
      print('sizes:', sizes)
      assert sizes[1] < sizes[0], 'ignoring implicit traps must reduce code size'

  def test_binaryen_methods(self):
    for method_init in ['interpret-asm2wasm', 'interpret-s-expr', 'asmjs', 'interpret-binary', 'asmjs,interpret-binary', 'interpret-binary,asmjs']:
      # check success and failure for simple modes, only success for combined/fallback ones
      for success in [1, 0] if ',' not in method_init else [1]:
        method = method_init
        command = [PYTHON, EMCC, '-o', 'a.wasm.js', '-s', 'BINARYEN=1', path_from_root('tests', 'hello_world.c')]
        command += ['-s', 'BINARYEN_METHOD="' + method + '"']
        print([method, ' : ', ' '.join(command), ' => ', success])
        subprocess.check_call(command)

        see_polyfill =  'var WasmJS = ' in open('a.wasm.js').read()

        if method and 'interpret' not in method:
          assert not see_polyfill, 'verify polyfill was not added - we specified a method, and it does not need it'
        else:
          assert see_polyfill, 'we need the polyfill'

        def break_cashew():
          with open('a.wasm.asm.js') as f: asm = f.read()
          asm = asm.replace('"almost asm"', '"use asm"; var not_in_asm = [].length + (true || { x: 5 }.x);')
          asm = asm.replace("'almost asm'", '"use asm"; var not_in_asm = [].length + (true || { x: 5 }.x);')
          with open('a.wasm.asm.js', 'w') as o: o.write(asm)
        if method.startswith('interpret-asm2wasm'):
          try_delete('a.wasm.wast') # we should not need the .wast
          if not success:
            break_cashew() # we need cashew
        elif method.startswith('interpret-s-expr'):
          try_delete('a.wasm.asm.js') # we should not need the .asm.js
          if not success:
            try_delete('a.wasm.wast')
        elif method.startswith('asmjs'):
          try_delete('a.wasm.wast') # we should not need the .wast
          break_cashew() # we don't use cashew, so ok to break it
          if not success:
            try_delete('a.wasm.js')
        elif method.startswith('interpret-binary'):
          try_delete('a.wasm.wast') # we should not need the .wast
          try_delete('a.wasm.asm.js') # we should not need the .asm.js
          if not success:
            try_delete('a.wasm.wasm')
        else:
          raise Exception('internal test error')
        proc = run_process(NODE_JS + ['a.wasm.js'], stdout=subprocess.PIPE, stderr=subprocess.PIPE, check=success)
        if success:
          assert 'hello, world!' in proc.stdout, proc.stdout
        else:
          assert proc.returncode != 0, proc.stderr
          assert 'hello, world!' not in proc.stdout, proc.stdout

  def test_binaryen_metadce(self):
    def test(filename, expectations):
      sizes = {}
      # in -Os, -Oz, we remove imports wasm doesn't need
      for args, expected_len, expected_exists, expected_not_exists, expected_wasm_size, expected_wasm_imports, expected_wasm_exports in expectations:
        print(args, expected_len, expected_exists, expected_not_exists, expected_wasm_size, expected_wasm_imports, expected_wasm_exports)
        run_process([PYTHON, EMCC, filename] + args + ['-s', 'WASM=1', '-g2'])
        # find the imports we send from JS
        js = open('a.out.js').read()
        start = js.find('Module.asmLibraryArg = ')
        end = js.find('}', start) + 1
        start = js.find('{', start)
        relevant = js[start+2:end-2]
        relevant = relevant.replace(' ', '').replace('"', '').replace("'", '').split(',')
        sent = [x.split(':')[0].strip() for x in relevant]
        sent = [x for x in sent if x]
        print('   seen: ' + str(sent))
        assert len(sent) == expected_len, (expected_len, len(sent))
        for exists in expected_exists:
          assert exists in sent, [exists, sent]
        for not_exists in expected_not_exists:
          assert not_exists not in sent, [not_exists, sent]
        wasm_size = os.stat('a.out.wasm').st_size
        ratio = abs(wasm_size - expected_wasm_size) / float(expected_wasm_size)
        print('  seen wasm size: %d, ratio to expected: %f' % (wasm_size, ratio))
        assert ratio < 0.05, [expected_wasm_size, wasm_size, ratio]
        wast = run_process([os.path.join(Building.get_binaryen_bin(), 'wasm-dis'), 'a.out.wasm'], stdout=PIPE).stdout
        imports = wast.count('(import ')
        exports = wast.count('(export ')
        assert imports == expected_wasm_imports, [imports, expected_wasm_imports]
        assert exports == expected_wasm_exports, [exports, expected_wasm_exports]

    print('test on hello world')
    test(path_from_root('tests', 'hello_world.cpp'), [
      ([],      24, ['abort', 'tempDoublePtr'], ['waka'],                  46505,  25,   19),
      (['-O1'], 19, ['abort', 'tempDoublePtr'], ['waka'],                  12630,  16,   17),
      (['-O2'], 19, ['abort', 'tempDoublePtr'], ['waka'],                  12616,  16,   17),
      (['-O3'],  7, ['abort'],                  ['tempDoublePtr', 'waka'],  2818,  10,    2), # in -O3, -Os and -Oz we metadce
      (['-Os'],  7, ['abort'],                  ['tempDoublePtr', 'waka'],  2771,  10,    2),
      (['-Oz'],  7, ['abort'],                  ['tempDoublePtr', 'waka'],  2765,  10,    2),
      # finally, check what happens when we export nothing. wasm should be almost empty
      (['-Os', '-s', 'EXPORTED_FUNCTIONS=[]'],
                 0, [],                         ['tempDoublePtr', 'waka'],     8,   0,    0), # totally empty!
      # but we don't metadce with linkable code! other modules may want it
      (['-O3', '-s', 'MAIN_MODULE=1'],
<<<<<<< HEAD
              1538, ['invoke_i'],               ['waka'],                 496958, 168, 2564),
=======
              1541, ['invoke_i'],               ['waka'],                 496958, 168, 2560),
>>>>>>> a977b34f
    ])

    print('test on a minimal pure computational thing')
    open('minimal.c', 'w').write('''
      #include <emscripten.h>

      EMSCRIPTEN_KEEPALIVE
      int add(int x, int y) {
        return x + y;
      }
      ''')
    test('minimal.c', [
      ([],      24, ['abort', 'tempDoublePtr'], ['waka'],                  22712, 25, 18),
      (['-O1'], 12, ['abort', 'tempDoublePtr'], ['waka'],                  10450,  9, 15),
      (['-O2'], 12, ['abort', 'tempDoublePtr'], ['waka'],                  10440,  9, 15),
      # in -O3, -Os and -Oz we metadce, and they shrink it down to the minimal output we want
      (['-O3'],  0, [],                         ['tempDoublePtr', 'waka'],    58,  0,  1),
      (['-Os'],  0, [],                         ['tempDoublePtr', 'waka'],    58,  0,  1),
      (['-Oz'],  0, [],                         ['tempDoublePtr', 'waka'],    58,  0,  1),
    ])

  # ensures runtime exports work, even with metadce
  def test_extra_runtime_exports(self):
    exports = ['stackSave', 'stackRestore', 'stackAlloc']
    run_process([PYTHON, EMCC, path_from_root('tests', 'hello_world.cpp'), '-s', 'WASM=1', '-Os', '-s', 'EXTRA_EXPORTED_RUNTIME_METHODS=%s' % str(exports)])
    js = open('a.out.js').read()
    for export in exports:
      assert ('Module["%s"]' % export) in js, export

  # test disabling of JS FFI legalization
  def test_legalize_js_ffi(self):
    with clean_write_access_to_canonical_temp_dir(self.canonical_temp_dir):
      for (args,js_ffi) in [
          (['-s', 'LEGALIZE_JS_FFI=1', '-s', 'SIDE_MODULE=1', '-O2'], True),
          (['-s', 'LEGALIZE_JS_FFI=0', '-s', 'SIDE_MODULE=1', '-O2'], False),
          (['-s', 'LEGALIZE_JS_FFI=0', '-s', 'SIDE_MODULE=1', '-O0'], False),
          (['-s', 'LEGALIZE_JS_FFI=0', '-s', 'SIDE_MODULE=0', '-O0'], False),
        ]:
        print(args)
        try_delete('a.out.wasm')
        try_delete('a.out.wast')
        cmd = [PYTHON, EMCC, path_from_root('tests', 'other', 'ffi.c'), '-s', 'WASM=1', '-g', '-o', 'a.out.js'] + args
        print(' '.join(cmd))
        proc = Popen(cmd, stdout=PIPE)
        output, err = proc.communicate()
        assert proc.returncode == 0
        text = open('a.out.wast').read()
        #print "text: %s" % text
        e_add_f32 = re.search('func \$_add_f \(; \d+ ;\) \(param \$*. f32\) \(param \$*. f32\) \(result f32\)', text)
        i_i64_i32 = re.search('import .*"_import_ll" .*\(param i32 i32\) \(result i32\)', text)
        i_f32_f64 = re.search('import .*"_import_f" .*\(param f64\) \(result f64\)', text)
        i_i64_i64 = re.search('import .*"_import_ll" .*\(param i64\) \(result i64\)', text)
        i_f32_f32 = re.search('import .*"_import_f" .*\(param f32\) \(result f32\)', text)
        e_i64_i32 = re.search('func \$_add_ll \(; \d+ ;\) \(param \$*. i32\) \(param \$*. i32\) \(param \$*. i32\) \(param \$*. i32\) \(result i32\)', text)
        e_f32_f64 = re.search('func \$legalstub\$_add_f \(; \d+ ;\) \(param \$*. f64\) \(param \$*. f64\) \(result f64\)', text)
        e_i64_i64 = re.search('func \$_add_ll \(; \d+ ;\) \(param \$*. i64\) \(param \$*. i64\) \(result i64\)', text)
        #print e_add_f32, i_i64_i32, i_f32_f64, i_i64_i64, i_f32_f32, e_i64_i32, e_f32_f64, e_i64_i64
        assert e_add_f32, 'add_f export missing'
        if js_ffi:
          assert i_i64_i32,     'i64 not converted to i32 in imports'
          assert i_f32_f64,     'f32 not converted to f64 in imports'
          assert not i_i64_i64, 'i64 not converted to i32 in imports'
          assert not i_f32_f32, 'f32 not converted to f64 in imports'
          assert e_i64_i32,     'i64 not converted to i32 in exports'
          assert e_f32_f64,     'f32 not converted to f64 in exports'
          assert not e_i64_i64, 'i64 not converted to i32 in exports'
        else:
          assert not i_i64_i32, 'i64 converted to i32 in imports'
          assert not i_f32_f64, 'f32 converted to f64 in imports'
          assert i_i64_i64,     'i64 converted to i32 in imports'
          assert i_f32_f32,     'f32 converted to f64 in imports'
          assert not e_i64_i32, 'i64 converted to i32 in exports'
          assert not e_f32_f64, 'f32 converted to f64 in exports'
          assert e_i64_i64,     'i64 converted to i32 in exports'

  def test_sysconf_phys_pages(self):
    for args, expected in [
        ([], 1024),
        (['-s', 'TOTAL_MEMORY=32MB'], 2048),
        (['-s', 'TOTAL_MEMORY=32MB', '-s', 'ALLOW_MEMORY_GROWTH=1'], (2*1024*1024*1024 - 65536) // 16384),
        (['-s', 'TOTAL_MEMORY=32MB', '-s', 'ALLOW_MEMORY_GROWTH=1', '-s', 'WASM=0'], (2*1024*1024*1024 - 16777216) // 16384),
        (['-s', 'TOTAL_MEMORY=32MB', '-s', 'BINARYEN=1', '-s', 'BINARYEN_METHOD="interpret-asm2wasm"'], 2048),
        (['-s', 'TOTAL_MEMORY=32MB', '-s', 'ALLOW_MEMORY_GROWTH=1', '-s', 'BINARYEN=1', '-s', 'BINARYEN_METHOD="interpret-asm2wasm"'], (2*1024*1024*1024 - 65536) // 16384),
        (['-s', 'TOTAL_MEMORY=32MB', '-s', 'ALLOW_MEMORY_GROWTH=1', '-s', 'BINARYEN=1', '-s', 'BINARYEN_METHOD="interpret-asm2wasm"', '-s', 'WASM_MEM_MAX=128MB'], 2048*4)
      ]:
      cmd = [PYTHON, EMCC, path_from_root('tests', 'unistd', 'sysconf_phys_pages.c')] + args
      print(str(cmd))
      subprocess.check_call(cmd)
      result = run_js('a.out.js').strip()
      print(result)
      assert result == str(expected) + ', errno: 0', expected

  def test_wasm_targets(self):
    for f in ['a.wasm', 'a.wast']:
      process = run_process([PYTHON, EMCC, path_from_root('tests', 'hello_world.cpp'), '-o', f], stdout=PIPE, stderr=PIPE, check=False)
      print(process.stderr)
      assert process.returncode is not 0, 'wasm suffix is an error'
      self.assertContained('''output file "%s" has a wasm suffix, but we cannot emit wasm by itself, except as a dynamic library''' % f, process.stderr)
    # side modules do allow a wasm target
    for opts, target in [([], 'a.out.wasm'), (['-o', 'lib.wasm'], 'lib.wasm')]:
      # specified target
      print(target)
      self.clear()
      subprocess.check_call([PYTHON, EMCC, path_from_root('tests', 'hello_world.cpp'), '-s', 'WASM=1', '-s', 'SIDE_MODULE=1'] + opts)
      assert b'dylink' in open(target, 'rb').read()
      for x in os.listdir('.'):
        assert not x.endswith('.js'), 'we should not emit js when making a wasm side module'

  def test_wasm_backend(self):
    if not has_wasm_target(get_llc_targets()):
      return self.skip('wasm backend was not built')
    old = os.environ.get('EMCC_WASM_BACKEND')
    if old == '1': return # already the default
    try:
      os.environ['EMCC_WASM_BACKEND'] = '1'
      for args in [[], ['-O1'], ['-O2'], ['-O3'], ['-Os'], ['-Oz']]:
        print(args)
        run_process([PYTHON, EMCC, path_from_root('tests', 'hello_world.cpp')] + args)
        self.assertContained('hello, world!', run_js('a.out.js'))
    finally:
      if not old:
        del os.environ['EMCC_WASM_BACKEND']
      else:
        os.environ['EMCC_WASM_BACKEND'] = old

  def test_wasm_nope(self):
    for opts in [[], ['-O2']]:
      print(opts)
      # check we show a good error message if there is no wasm support
      open('pre.js', 'w').write('WebAssembly = undefined;\n')
      run_process([PYTHON, EMCC, path_from_root('tests', 'hello_world.cpp'), '--pre-js', 'pre.js'] + opts)
      out = run_js('a.out.js', stderr=STDOUT, assert_returncode=None)
      if opts == []:
        self.assertContained('No WebAssembly support found. Build with -s WASM=0 to target JavaScript instead.', out)
      else:
        self.assertContained('no native wasm support detected', out)

  def test_check_engine(self):
    compiler_engine = COMPILER_ENGINE
    bogus_engine = ['/fake/inline4']
    print(compiler_engine)
    jsrun.WORKING_ENGINES = {}
    # Test that engine check passes
    assert jsrun.check_engine(COMPILER_ENGINE)
    # Run it a second time (cache hit)
    assert jsrun.check_engine(COMPILER_ENGINE)
    # Test that engine check fails
    assert not jsrun.check_engine(bogus_engine)
    assert not jsrun.check_engine(bogus_engine)

    # Test the other possible way (list vs string) to express an engine
    if type(compiler_engine) is list:
      engine2 = compiler_engine[0]
    else:
      engine2 = [compiler_engine]
    assert jsrun.check_engine(engine2)

    # Test that run_js requires the engine
    jsrun.run_js(path_from_root('src', 'hello_world.js'), compiler_engine)
    caught_exit = 0
    try:
      jsrun.run_js(path_from_root('src', 'hello_world.js'), bogus_engine)
    except SystemExit as e:
      caught_exit = e.code
    self.assertEqual(1, caught_exit, 'Did not catch SystemExit with bogus JS engine')

  def test_error_on_missing_libraries(self):
    env = os.environ.copy()
    if 'EMCC_STRICT' in env: del env['EMCC_STRICT']

    process = Popen([PYTHON, EMCC, path_from_root('tests', 'hello_world.cpp'), '-lsomenonexistingfile', '-s', 'STRICT=1'], stdout=PIPE, stderr=PIPE, env=env)
    process.communicate()
    assert process.returncode is not 0, '-llsomenonexistingfile is an error in strict mode'

    process = Popen([PYTHON, EMCC, path_from_root('tests', 'hello_world.cpp'), '-lsomenonexistingfile', '-s', 'ERROR_ON_MISSING_LIBRARIES=0'], stdout=PIPE, stderr=PIPE, env=env)
    process.communicate()
    assert process.returncode is 0, '-llsomenonexistingfile is not an error if -s ERROR_ON_MISSING_LIBRARIES=0 is passed'

    process = Popen([PYTHON, EMCC, path_from_root('tests', 'hello_world.cpp'), '-lsomenonexistingfile', '-s', 'STRICT=1', '-s', 'ERROR_ON_MISSING_LIBRARIES=0'], stdout=PIPE, stderr=PIPE, env=env)
    process.communicate()
    assert process.returncode is 0, '-s ERROR_ON_MISSING_LIBRARIES=0 should override -s STRICT=1'

    process = Popen([PYTHON, EMCC, path_from_root('tests', 'hello_world.cpp'), '-lsomenonexistingfile', '-s', 'STRICT=0'], stdout=PIPE, stderr=PIPE, env=env)
    process.communicate()
    # TODO: TEMPORARY: When -s ERROR_ON_MISSING_LIBRARIES=1 becomes the default, change the following line to expect failure instead of 0.
    assert process.returncode is 0, '-llsomenonexistingfile is not yet an error in non-strict mode'

  # Tests that if user accidetally attempts to link natively compiled libraries together with Emscripten, that there should be a helpful error message that informs about what happened.
  def test_native_link_error_message(self):
    Popen([CLANG, '-c', path_from_root('tests', 'hello_world.c'), '-o', 'hello_world.o'] + get_clang_native_args(), env=get_clang_native_env(), stdout=PIPE, stderr=PIPE).communicate()
    Popen([LLVM_AR, 'r', 'hello_world.a', 'hello_world.o'], env=get_clang_native_env(), stdout=PIPE, stderr=PIPE).communicate()
    err = run_process([PYTHON, EMCC, 'hello_world.a', '-o', 'hello_world.js'], stdout=PIPE, stderr=PIPE, check=False).stderr
    assert 'exists but was not an LLVM bitcode file suitable for Emscripten. Perhaps accidentally mixing native built object files with Emscripten?' in err, err

  def test_o_level_clamp(self):
    for level in [3, 4, 20]:
      err = run_process([PYTHON, EMCC, '-O' + str(level), path_from_root('tests', 'hello_world.c')], stdout=PIPE, stderr=PIPE).stderr
      assert os.path.exists('a.out.js'), '-O' + str(level) + ' should produce output'
      if level > 3:
        self.assertContained("optimization level '-O" + str(level) + "' is not supported; using '-O3' instead", err)

  # Tests that if user specifies multiple -o output directives, then the last one will take precedence
  def test_multiple_o_files(self):
    Popen([PYTHON, EMCC, path_from_root('tests', 'hello_world.c'), '-o', 'a.js', '-o', 'b.js']).communicate()
    assert os.path.isfile('b.js')
    assert not os.path.isfile('a.js')

  # Tests that Emscripten-provided header files can be cleanly included in C code
  def test_include_system_header_in_c(self):
    for std in [[], ['-std=c89']]: # Test oldest C standard, and the default C standard
      for directory, headers in [
        ('emscripten', ['dom_pk_codes.h', 'em_asm.h', 'emscripten.h', 'fetch.h', 'html5.h', 'key_codes.h', 'threading.h', 'trace.h', 'vector.h', 'vr.h']), # This directory has also bind.h, val.h and wire.h, which require C++11
        ('AL', ['al.h', 'alc.h']),
        ('EGL', ['egl.h', 'eglplatform.h']),
        ('GL', ['freeglut_std.h', 'gl.h', 'glew.h', 'glfw.h', 'glu.h', 'glut.h']),
        ('GLES', ['gl.h', 'glplatform.h']),
        ('GLES2', ['gl2.h', 'gl2platform.h']),
        ('GLES3', ['gl3.h', 'gl3platform.h', 'gl31.h', 'gl32.h']),
        ('GLFW', ['glfw3.h']),
        ('KHR', ['khrplatform.h'])]:
        for h in headers:
          inc = '#include <' + directory + '/' + h + '>'
          print(inc)
          open('a.c', 'w').write(inc)
          open('b.c', 'w').write(inc)
          subprocess.check_call([PYTHON, EMCC] + std + ['a.c', 'b.c'])

  def test_single_file(self):
    for (single_file_enabled,
         meminit1_enabled,
         debug_enabled,
         emterpreter_enabled,
         emterpreter_file_enabled,
         closure_enabled,
         wasm_enabled,
         asmjs_fallback_enabled) in itertools.product([True, False], repeat=8):
      # skip unhelpful option combinations
      if (
          (asmjs_fallback_enabled and not wasm_enabled) or
          (emterpreter_file_enabled and not emterpreter_enabled)
      ):
        continue

      expect_asmjs_code = asmjs_fallback_enabled and wasm_enabled
      expect_emterpretify_file = emterpreter_file_enabled
      expect_meminit = (meminit1_enabled and not wasm_enabled) or (wasm_enabled and asmjs_fallback_enabled)
      expect_success = not (emterpreter_file_enabled and single_file_enabled)
      expect_wasm = wasm_enabled
      expect_wast = debug_enabled and wasm_enabled

      # currently, the emterpreter always fails with JS output since we do not preload the emterpreter file, which in non-HTML we would need to do manually
      should_run_js = expect_success and not emterpreter_enabled

      cmd = [PYTHON, EMCC, path_from_root('tests', 'hello_world.c')]

      if single_file_enabled:
        expect_asmjs_code = False
        expect_emterpretify_file = False
        expect_meminit = False
        expect_wasm = False
        expect_wast = False
        cmd += ['-s', 'SINGLE_FILE=1']
      if meminit1_enabled:
        cmd += ['--memory-init-file', '1']
      if debug_enabled:
        cmd += ['-g']
      if emterpreter_enabled:
        cmd += ['-s', 'EMTERPRETIFY=1']
      if emterpreter_file_enabled:
        cmd += ['-s', "EMTERPRETIFY_FILE='a.out.dat'"]
      if closure_enabled:
        cmd += ['--closure', '1']
      if wasm_enabled:
        method = 'native-wasm'
        if asmjs_fallback_enabled:
          method += ',asmjs'
        cmd += ['-s', 'WASM=1', '-s', "BINARYEN_METHOD='" + method + "'"]
      else:
        cmd += ['-s', 'WASM=0']

      print(' '.join(cmd))
      self.clear()
      proc = Popen(cmd, stdout=PIPE, stderr=PIPE)
      output, err = proc.communicate()
      print(os.listdir('.'))
      assert expect_success == (proc.returncode == 0)
      assert expect_asmjs_code == os.path.exists('a.out.asm.js')
      assert expect_emterpretify_file == os.path.exists('a.out.dat')
      assert expect_meminit == (os.path.exists('a.out.mem') or os.path.exists('a.out.js.mem'))
      assert expect_wasm == os.path.exists('a.out.wasm')
      assert expect_wast == os.path.exists('a.out.wast')
      if should_run_js:
        self.assertContained('hello, world!', run_js('a.out.js'))

  def test_emar_M(self):
    open('file1', 'w').write(' ')
    open('file2', 'w').write(' ')
    subprocess.call([PYTHON, EMAR, 'cr', 'file1.a', 'file1'])
    subprocess.call([PYTHON, EMAR, 'cr', 'file2.a', 'file2'])
    emar = run_process([PYTHON, EMAR, '-M'], input='''create combined.a
addlib file1.a
addlib file2.a
save
end
''')
    result = run_process([PYTHON, EMAR, 't', 'combined.a'], stdout=PIPE).stdout
    assert 'file1' in result
    assert 'file2' in result


  def test_flag_aliases(self):
    def assert_aliases_match(flag1, flag2, flagarg, extra_args):
      results = {}
      for f in (flag1, flag2):
        outfile = 'aliases.js'
        subprocess.check_call([PYTHON, EMCC, path_from_root('tests', 'hello_world.c'), '-s', f + '=' + flagarg, '-o', outfile] + extra_args)
        with open(outfile) as out:
          results[f] = out.read()
      self.assertEqual(results[flag1], results[flag2], 'results should be identical')

    assert_aliases_match('WASM_MEM_MAX', 'BINARYEN_MEM_MAX', '16777216', ['-s', 'WASM=1'])

  def test_IGNORE_CLOSURE_COMPILER_ERRORS(self):
    open('pre.js', 'w').write(r'''
      // make closure compiler very very angry
      var dupe = 1;
      var dupe = 2;
      function Node() {
        throw 'Node is a DOM thing too, and use the ' + dupe;
      }
      function Node() {
        throw '(duplicate) Node is a DOM thing too, and also use the ' + dupe;
      }
    ''')
    def test(extra=[]):
      run_process([PYTHON, EMCC, path_from_root('tests', 'hello_world.c'), '-O2', '--closure', '1', '--pre-js', 'pre.js'] + extra)
    failed = False
    try:
      test()
    except:
      failed = True
    assert failed
    test(['-s', 'IGNORE_CLOSURE_COMPILER_ERRORS=1'])

  def test_toolchain_profiler(self):
    environ = os.environ.copy()
    environ['EM_PROFILE_TOOLCHAIN'] = '1'
    # replaced subprocess functions should not cause errors
    run_process([PYTHON, EMCC, path_from_root('tests', 'hello_world.c')], env=environ)

  def test_noderawfs(self):
    fopen_write = open(path_from_root('tests', 'asmfs', 'fopen_write.cpp'), 'r').read()
    open(os.path.join(self.get_dir(), 'main.cpp'), 'w').write(fopen_write)
    run_process([PYTHON, EMCC, os.path.join(self.get_dir(), 'main.cpp'), '-s', 'NODERAWFS=1'])
    self.assertContained("read 11 bytes. Result: Hello data!", run_js('a.out.js'))

    # NODERAWFS should directly write on OS file system
    self.assertEqual("Hello data!", open(os.path.join(self.get_dir(), 'hello_file.txt'), 'r').read())

  def test_noderawfs_disables_embedding(self):
    expected = '--preload-file and --embed-file cannot be used with NODERAWFS which disables virtual filesystem'
    base = [PYTHON, EMCC, path_from_root('tests', 'hello_world.c'), '-s', 'NODERAWFS=1']
    err = run_process(base + ['--preload-files', 'somefile'], stderr=PIPE, check=False).stderr
    assert expected in err
    err = run_process(base + ['--embed-files', 'somefile'], stderr=PIPE, check=False).stderr
    assert expected in err

  def test_autotools_shared_check(self):
    env = os.environ.copy()
    env['LC_ALL'] = 'C'
    expected = ': supported targets:.* elf'
    for python in [PYTHON, 'python', 'python2', 'python3']:
      try:
        out = run_process([python, EMCC, '--help'], stdout=PIPE, env=env).stdout
        assert re.search(expected, out)
      except OSError:
        # Ignore missing python aliases.
        pass
        
  def test_ioctl_window_size(self):
      self.do_other_test(os.path.join('other', 'ioctl', 'window_size'))

  def test_fd_closed(self):
    self.do_other_test(os.path.join('other', 'fd_closed'))

  def test_js_optimizer_parse_error(self):
    # check we show a proper understandable error for JS parse problems
    open('src.cpp', 'w').write(r'''
#include <emscripten.h>
int main() {
  EM_ASM({
    var x = !<->5.; // wtf
  });
}
''')
    output = run_process([PYTHON, EMCC, 'src.cpp', '-O2'], stdout=PIPE, stderr=PIPE, check=False)
    self.assertContained('''
var ASM_CONSTS = [function() { var x = !<->5.; }];
                                        ^
''', output.stderr)
<|MERGE_RESOLUTION|>--- conflicted
+++ resolved
@@ -7977,11 +7977,7 @@
                  0, [],                         ['tempDoublePtr', 'waka'],     8,   0,    0), # totally empty!
       # but we don't metadce with linkable code! other modules may want it
       (['-O3', '-s', 'MAIN_MODULE=1'],
-<<<<<<< HEAD
-              1538, ['invoke_i'],               ['waka'],                 496958, 168, 2564),
-=======
-              1541, ['invoke_i'],               ['waka'],                 496958, 168, 2560),
->>>>>>> a977b34f
+              1537, ['invoke_i'],               ['waka'],                 496958, 168, 2564),
     ])
 
     print('test on a minimal pure computational thing')
