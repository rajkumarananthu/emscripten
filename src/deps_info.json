{
  "freopen": ["free"],
  "munmap": ["free"],
  "getenv": ["malloc", "free"],
  "dlerror": ["malloc", "free"],
  "readdir": ["malloc"],
  "ttyname": ["malloc"],
  "calloc": ["malloc"],
  "realloc": ["malloc", "free"],
  "getlogin": ["malloc"],
  "tmpnam": ["malloc"],
  "mmap": ["malloc"],
  "realpath": ["malloc"],
  "strerror": ["malloc"],
  "__ctype_b_loc": ["malloc"],
  "__ctype_tolower_loc": ["malloc"],
  "__ctype_toupper_loc": ["malloc"],
  "newlocale": ["malloc"],
  "freelocale": ["free"],
  "nl_langinfo": ["malloc"],
  "inet_ntoa": ["malloc"],
  "gethostbyname": ["malloc"],
  "gethostbyname_r": ["free"],
  "getaddrinfo": ["malloc", "htonl", "htons", "ntohs"],
  "freeaddrinfo": ["free"],
  "gai_strerror": ["malloc"],
  "setprotoent": ["malloc"],
  "emscripten_run_script_string": ["malloc", "free"],
  "uuid_compare": ["memcmp"],
  "SDL_Init": ["malloc", "free"],
  "SDL_GL_GetProcAddress": ["emscripten_GetProcAddress"],
  "Mix_LoadWAV_RW": ["fileno"],
  "eglGetProcAddress": ["emscripten_GetProcAddress"],
  "glfwGetProcAddress": ["emscripten_GetProcAddress"],
  "emscripten_GetProcAddress": ["strstr"],
  "emscripten_get_preloaded_image_data_from_FILE": ["fileno"],
  "__cxa_begin_catch": ["__cxa_can_catch", "__cxa_is_pointer_type"],
<<<<<<< HEAD
  "emscripten_log": ["strlen"],
=======
  "setjmp": ["realloc"],
  "glfwSleep": ["sleep"],
  "bind": ["htonl", "htons", "ntohs"],
  "connect": ["htonl", "htons", "ntohs"],
>>>>>>> 491ed8da
  "sleep": ["usleep"]
}
<|MERGE_RESOLUTION|>--- conflicted
+++ resolved
@@ -35,13 +35,10 @@
   "emscripten_GetProcAddress": ["strstr"],
   "emscripten_get_preloaded_image_data_from_FILE": ["fileno"],
   "__cxa_begin_catch": ["__cxa_can_catch", "__cxa_is_pointer_type"],
-<<<<<<< HEAD
   "emscripten_log": ["strlen"],
-=======
   "setjmp": ["realloc"],
   "glfwSleep": ["sleep"],
   "bind": ["htonl", "htons", "ntohs"],
   "connect": ["htonl", "htons", "ntohs"],
->>>>>>> 491ed8da
   "sleep": ["usleep"]
 }
