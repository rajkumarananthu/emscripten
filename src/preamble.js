// === Auto-generated preamble library stuff ===

//========================================
// Runtime code shared with compiler
//========================================

{{RUNTIME}}

#if SAFE_HEAP
//========================================
// Debugging tools - Heap
//========================================
var HEAP_WATCHED = [];
var HEAP_HISTORY = [];
function SAFE_HEAP_CLEAR(dest) {
#if SAFE_HEAP_LOG
  print('SAFE_HEAP clear: ' + dest);
#endif
  HEAP_HISTORY[dest] = [];
}
var SAFE_HEAP_ERRORS = 0;
var ACCEPTABLE_SAFE_HEAP_ERRORS = 0;

function SAFE_HEAP_ACCESS(dest, type, store, ignore) {
  //if (dest === A_NUMBER) print ([dest, type, store] + ' ' + new Error().stack); // Something like this may be useful, in debugging

#if USE_TYPED_ARRAYS
  // When using typed arrays, reads over the top of TOTAL_MEMORY will fail silently, so we must
  // correct that by growing TOTAL_MEMORY as needed. Without typed arrays, memory is a normal
  // JS array so it will work (potentially slowly, depending on the engine).
  assert(dest < STATICTOP);
  assert(STATICTOP <= TOTAL_MEMORY);
#endif

#if USE_TYPED_ARRAYS == 2
  return; // It is legitimate to violate the load-store assumption in this case
#endif
  if (type && type[type.length-1] == '*') type = 'i32'; // pointers are ints, for our purposes here
  // Note that this will pass even with unions: You can store X, load X, then store Y and load Y.
  // You cannot, however, do the nonportable act of store X and load Y!
  if (store) {
    HEAP_HISTORY[dest] = ignore ? null : type;
  } else {
#if USE_TYPED_ARRAYS == 0
    if (!HEAP[dest] && HEAP[dest] !== 0 && HEAP[dest] !== false && !ignore) { // false can be the result of a mathop comparator
      var error = true;
      try {
        if (HEAP[dest].toString() === 'NaN') error = false; // NaN is acceptable, as a double value
      } catch(e){}
      if (error) throw('Warning: Reading an invalid value at ' + dest + ' :: ' + new Error().stack + '\n');
    }
#endif
    if (type === null) return;
    var history = HEAP_HISTORY[dest];
    if (history === null) return;
    if (!ignore)
      assert(history, 'Must have a history for a safe heap load! ' + dest + ':' + type); // Warning - bit fields in C structs cause loads+stores for each store, so
                                                                                         //           they will show up here...
//    assert((history && history[0]) /* || HEAP[dest] === 0 */, "Loading from where there was no store! " + dest + ',' + HEAP[dest] + ',' + type + ', \n\n' + new Error().stack + '\n');
//    if (history[0].type !== type) {
    if (history !== type && !ignore) {
      print('Load-store consistency assumption failure! ' + dest);
      print('\n');
      print(JSON.stringify(history));
      print('\n');
      print('LOAD: ' + type + ', ' + new Error().stack);
      print('\n');
      SAFE_HEAP_ERRORS++;
      assert(SAFE_HEAP_ERRORS <= ACCEPTABLE_SAFE_HEAP_ERRORS, 'Load-store consistency assumption failure!');
    }
  }
}
#if USE_TYPED_ARRAYS == 2
var warned64 = false;
function warn64() {
  if (!warned64) {
    __ATEXIT__.push({ func: function() {
      print('Warning: using a 64-bit type with USE_TYPED_ARRAYS == 2. Depending on I64_MODE this may be problematic.');
    } });
    warned64 = true;
  }
}
#endif

function SAFE_HEAP_STORE(dest, value, type, ignore) {
#if SAFE_HEAP_LOG
  print('SAFE_HEAP store: ' + [dest, type, value, ignore]);
#endif

  if (!ignore && !value && value !== 0 && value !== false && !isNaN(value)) { // false can be the result of a mathop comparator; NaN can be the result of a math function
    throw('Warning: Writing an invalid value of ' + JSON.stringify(value) + ' at ' + dest + ' :: ' + new Error().stack + '\n');
  }
  SAFE_HEAP_ACCESS(dest, type, true, ignore);
  if (dest in HEAP_WATCHED) {
    print((new Error()).stack);
    throw "Bad store!" + dest;
  }

#if USE_TYPED_ARRAYS == 2
  // Check alignment
  switch(type) {
    case 'i16': assert(dest % 2 == 0); break;
    case 'i32': assert(dest % 4 == 0); break;
    case 'i64': assert(dest % 8 == 0); break;
    case 'float': assert(dest % 4 == 0); break;
#if DOUBLE_MODE == 1
    case 'double': assert(dest % 4 == 0); break;
#else
    case 'double': assert(dest % 4 == 0); warn64(); break;
#endif
  }
#endif

  setValue(dest, value, type, 1);
}

function SAFE_HEAP_LOAD(dest, type, unsigned, ignore) {
  SAFE_HEAP_ACCESS(dest, type, ignore);

#if SAFE_HEAP_LOG
    print('SAFE_HEAP load: ' + [dest, type, getValue(dest, type, 1), ignore]);
#endif

#if USE_TYPED_ARRAYS == 2
  // Check alignment
  switch(type) {
    case 'i16': assert(dest % 2 == 0); break;
    case 'i32': assert(dest % 4 == 0); break;
    case 'i64': assert(dest % 8 == 0); break;
    case 'float': assert(dest % 4 == 0); break;
#if DOUBLE_MODE == 1
    case 'double': assert(dest % 4 == 0); break;
#else
    case 'double': assert(dest % 4 == 0); warn64(); break;
#endif
  }
#endif

  var ret = getValue(dest, type, 1);
  if (unsigned) ret = unSign(ret, parseInt(type.substr(1)), 1);
  return ret;
}

function SAFE_HEAP_COPY_HISTORY(dest, src) {
#if SAFE_HEAP_LOG
  print('SAFE_HEAP copy: ' + [dest, src]);
#endif
  HEAP_HISTORY[dest] = HEAP_HISTORY[src];
  SAFE_HEAP_ACCESS(dest, HEAP_HISTORY[dest] || null, true, false);
}

//==========================================
#endif

var CorrectionsMonitor = {
#if PGO
  MAX_ALLOWED: Infinity,
#else
  MAX_ALLOWED: 0, // XXX
#endif
  corrections: 0,
  sigs: {},

  note: function(type, succeed, sig) {
    if (!succeed) {
      this.corrections++;
      if (this.corrections >= this.MAX_ALLOWED) abort('\n\nToo many corrections!');
    }
#if PGO
    if (!sig)
      sig = (new Error().stack).toString().split('\n')[2].split(':').slice(-1)[0]; // Spidermonkey-specific FIXME
    sig = type + '|' + sig;
    if (!this.sigs[sig]) {
      //print('Correction: ' + sig);
      this.sigs[sig] = [0, 0]; // fail, succeed
    }
    this.sigs[sig][succeed ? 1 : 0]++;
#endif
  },

  print: function() {
#if PGO
    var items = [];
    for (var sig in this.sigs) {
      items.push({
        sig: sig,
        fails: this.sigs[sig][0],
        succeeds: this.sigs[sig][1],
        total: this.sigs[sig][0] + this.sigs[sig][1]
      });
    }
    items.sort(function(x, y) { return y.total - x.total; });
    for (var i = 0; i < items.length; i++) {
      var item = items[i];
      print(item.sig + ' : ' + item.total + ' hits, %' + (Math.ceil(100*item.fails/item.total)) + ' failures');
    }
#endif
  }
};

#if CHECK_OVERFLOWS
//========================================
// Debugging tools - Mathop overflows
//========================================
function CHECK_OVERFLOW(value, bits, ignore, sig) {
  if (ignore) return value;
  var twopbits = Math.pow(2, bits);
  var twopbits1 = Math.pow(2, bits-1);
  // For signedness issue here, see settings.js, CHECK_SIGNED_OVERFLOWS
#if CHECK_SIGNED_OVERFLOWS
  if (value === Infinity || value === -Infinity || value >= twopbits1 || value < -twopbits1) {
    CorrectionsMonitor.note('SignedOverflow', 0, sig);
    if (value === Infinity || value === -Infinity || Math.abs(value) >= twopbits) CorrectionsMonitor.note('Overflow');
#else
  if (value === Infinity || value === -Infinity || Math.abs(value) >= twopbits) {
    CorrectionsMonitor.note('Overflow', 0, sig);
#endif
#if CORRECT_OVERFLOWS
    // Fail on >32 bits - we warned at compile time
    if (bits <= 32) {
      value = value & (twopbits - 1);
    }
#endif
  } else {
#if CHECK_SIGNED_OVERFLOWS
    CorrectionsMonitor.note('SignedOverflow', 1, sig);
#endif
    CorrectionsMonitor.note('Overflow', 1, sig);
  }
  return value;
}
#endif

#if LABEL_DEBUG
//========================================
// Debugging tools - Code flow progress
//========================================
var INDENT = '';
#endif

#if EXECUTION_TIMEOUT
//========================================
// Debugging tools - Execution timeout
//========================================
var START_TIME = Date.now();
#endif

#if PROFILE
var PROFILING = 0;
var PROFILING_ROOT = { time: 0, children: {}, calls: 0 };
var PROFILING_NODE;

function startProfiling() {
  PROFILING_NODE = PROFILING_ROOT;
  PROFILING = 1;
}
Module['startProfiling'] = startProfiling;

function stopProfiling() {
  PROFILING = 0;
  assert(PROFILING_NODE === PROFILING_ROOT, 'Must have popped all the profiling call stack');
}
Module['stopProfiling'] = stopProfiling;

function printProfiling() {
  function dumpData(name_, node, indent) {
    print(indent + ('________' + node.time).substr(-8) + ': ' + name_ + ' (' + node.calls + ')');
    var children = [];
    for (var child in node.children) {
      children.push(node.children[child]);
      children[children.length-1].name_ = child;
    }
    children.sort(function(x, y) { return y.time - x.time });
    children.forEach(function(child) { dumpData(child.name_, child, indent + '  ') });
  }
  dumpData('root', PROFILING_ROOT, ' ');
}
Module['printProfiling'] = printProfiling;

function printXULProfiling() {
  function dumpData(name_, node, indent) {
    var children = [];
    for (var child in node.children) {
      children.push(node.children[child]);
      children[children.length-1].name_ = child;
    }
    print('<treeitem' + (children.length > 0 ? ' container="true"' : '') + '>');
    print('  <treerow>');
    print('    <treecell label="' + name_ + '"/>');
    print('    <treecell label="' + node.time + '"/>');
    print('    <treecell label="' + node.calls + '"/>');
    print('  </treerow>');

    if (children.length > 0) {
      print('  <treechildren>');
      children.sort(function(x, y) { return y.time - x.time });
      children.forEach(function(child) { dumpData(child.name_, child, indent + '  ') });
      print('  </treechildren>');
    }

    print('</treeitem>');
  }

  print('<?xml version="1.0"?>');
  print('<?xml-stylesheet href="chrome://global/skin/" type="text/css"?>  ');
  print('<?xml-stylesheet href="file://C:/main.css" type="text/css"?>        ');
  print('<window xmlns="http://www.mozilla.org/keymaster/gatekeeper/there.is.only.xul">  ');
  print('<tree id="myTree" flex="1" hidecolumnpicker="false" seltype="single" class="tree"');
  print('      rows="5">');
  print('  <treecols id="myTree2-treeCols">');
  print('    <treecol id="myTree2-treeCol0" primary="true" flex="2" label="Name"');
  print('             persist="width" ordinal="1"/>');
  print('    <splitter class="tree-splitter" ordinal="2"/>');
  print('    <treecol id="myTree2-treeCol1" flex="1" label="Milliseconds"');
  print('             persist="width" ordinal="3"/>');
  print('    <treecol id="myTree2-treeCol2" flex="1" label="Calls"');
  print('             persist="width" ordinal="4"/>');
  print('  </treecols>');
  print('  <treechildren>');

  dumpData('root', PROFILING_ROOT, ' ');

  print('  </treechildren>');
  print('</tree>');
  print('</window>');

  // This requires    dom.allow_XUL_XBL_for_file
}
Module['printXULProfiling'] = printXULProfiling;
#endif

//========================================
// Runtime essentials
//========================================

var __THREW__ = false; // Used in checking for thrown exceptions.

var ABORT = false;

var undef = 0;
// tempInt is used for 32-bit signed values or smaller. tempBigInt is used
// for 32-bit unsigned values or more than 32 bits. TODO: audit all uses of tempInt
var tempValue, tempInt, tempBigInt, tempInt2, tempBigInt2, tempPair, tempBigIntI, tempBigIntR, tempBigIntS, tempBigIntP, tempBigIntD;
#if I64_MODE == 1
var tempI64, tempI64b;
#endif
#if DOUBLE_MODE == 1
#if USE_TYPED_ARRAYS == 2
var tempDoubleBuffer = new ArrayBuffer(8);
var tempDoubleI32 = new Int32Array(tempDoubleBuffer);
var tempDoubleF64 = new Float64Array(tempDoubleBuffer);
#endif
#endif

function abort(text) {
  print(text + ':\n' + (new Error).stack);
  ABORT = true;
  throw "Assertion: " + text;
}

function assert(condition, text) {
  if (!condition) {
    abort('Assertion failed: ' + text);
  }
}

// Sets a value in memory in a dynamic way at run-time. Uses the
// type data. This is the same as makeSetValue, except that
// makeSetValue is done at compile-time and generates the needed
// code then, whereas this function picks the right code at
// run-time.

function setValue(ptr, value, type, noSafe) {
  type = type || 'i8';
  if (type[type.length-1] === '*') type = 'i32'; // pointers are 32-bit
#if SAFE_HEAP
  if (noSafe) {
    switch(type) {
      case 'i1': {{{ makeSetValue('ptr', '0', 'value', 'i1', undefined, undefined, undefined, '1') }}}; break;
      case 'i8': {{{ makeSetValue('ptr', '0', 'value', 'i8', undefined, undefined, undefined, '1') }}}; break;
      case 'i16': {{{ makeSetValue('ptr', '0', 'value', 'i16', undefined, undefined, undefined, '1') }}}; break;
      case 'i32': {{{ makeSetValue('ptr', '0', 'value', 'i32', undefined, undefined, undefined, '1') }}}; break;
      case 'i64': {{{ makeSetValue('ptr', '0', 'value', 'i64', undefined, undefined, undefined, '1') }}}; break;
      case 'float': {{{ makeSetValue('ptr', '0', 'value', 'float', undefined, undefined, undefined, '1') }}}; break;
      case 'double': {{{ makeSetValue('ptr', '0', 'value', 'double', undefined, undefined, undefined, '1') }}}; break;
      default: abort('invalid type for setValue: ' + type);
    }
  } else {
#endif
    switch(type) {
      case 'i1': {{{ makeSetValue('ptr', '0', 'value', 'i1') }}}; break;
      case 'i8': {{{ makeSetValue('ptr', '0', 'value', 'i8') }}}; break;
      case 'i16': {{{ makeSetValue('ptr', '0', 'value', 'i16') }}}; break;
      case 'i32': {{{ makeSetValue('ptr', '0', 'value', 'i32') }}}; break;
      case 'i64': {{{ makeSetValue('ptr', '0', 'value', 'i64') }}}; break;
      case 'float': {{{ makeSetValue('ptr', '0', 'value', 'float') }}}; break;
      case 'double': {{{ makeSetValue('ptr', '0', 'value', 'double') }}}; break;
      default: abort('invalid type for setValue: ' + type);
    }
#if SAFE_HEAP
  }
#endif
}
Module['setValue'] = setValue;

// Parallel to setValue.

function getValue(ptr, type, noSafe) {
  type = type || 'i8';
  if (type[type.length-1] === '*') type = 'i32'; // pointers are 32-bit
#if SAFE_HEAP
  if (noSafe) {
    switch(type) {
      case 'i1': return {{{ makeGetValue('ptr', '0', 'i1', undefined, undefined, undefined, undefined, '1') }}};
      case 'i8': return {{{ makeGetValue('ptr', '0', 'i8', undefined, undefined, undefined, undefined, '1') }}};
      case 'i16': return {{{ makeGetValue('ptr', '0', 'i16', undefined, undefined, undefined, undefined, '1') }}};
      case 'i32': return {{{ makeGetValue('ptr', '0', 'i32', undefined, undefined, undefined, undefined, '1') }}};
      case 'i64': return {{{ makeGetValue('ptr', '0', 'i64', undefined, undefined, undefined, undefined, '1') }}};
      case 'float': return {{{ makeGetValue('ptr', '0', 'float', undefined, undefined, undefined, undefined, '1') }}};
      case 'double': return {{{ makeGetValue('ptr', '0', 'double', undefined, undefined, undefined, undefined, '1') }}};
      default: abort('invalid type for setValue: ' + type);
    }
  } else {
#endif
    switch(type) {
      case 'i1': return {{{ makeGetValue('ptr', '0', 'i1') }}};
      case 'i8': return {{{ makeGetValue('ptr', '0', 'i8') }}};
      case 'i16': return {{{ makeGetValue('ptr', '0', 'i16') }}};
      case 'i32': return {{{ makeGetValue('ptr', '0', 'i32') }}};
      case 'i64': return {{{ makeGetValue('ptr', '0', 'i64') }}};
      case 'float': return {{{ makeGetValue('ptr', '0', 'float') }}};
      case 'double': return {{{ makeGetValue('ptr', '0', 'double') }}};
      default: abort('invalid type for setValue: ' + type);
    }
#if SAFE_HEAP
  }
#endif
  return null;
}
Module['getValue'] = getValue;

// Allocates memory for some data and initializes it properly.

var ALLOC_NORMAL = 0; // Tries to use _malloc()
var ALLOC_STACK = 1; // Lives for the duration of the current function call
var ALLOC_STATIC = 2; // Cannot be freed
Module['ALLOC_NORMAL'] = ALLOC_NORMAL;
Module['ALLOC_STACK'] = ALLOC_STACK;
Module['ALLOC_STATIC'] = ALLOC_STATIC;

function allocate(slab, types, allocator) {
  var zeroinit, size;
  if (typeof slab === 'number') {
    zeroinit = true;
    size = slab;
  } else {
    zeroinit = false;
    size = slab.length;
  }

  var singleType = typeof types === 'string' ? types : null;

  var ret = [_malloc, Runtime.stackAlloc, Runtime.staticAlloc][allocator === undefined ? ALLOC_STATIC : allocator](Math.max(size, singleType ? 1 : types.length));

  if (zeroinit) {
      _memset(ret, 0, size);
      return ret;
  }
  
  var i = 0, type;
  while (i < size) {
    var curr = slab[i];

    if (typeof curr === 'function') {
      curr = Runtime.getFunctionIndex(curr);
    }

    type = singleType || types[i];
    if (type === 0) {
      i++;
      continue;
    }
#if ASSERTIONS
    assert(type, 'Must know what type to store in allocate!');
#endif

#if I64_MODE == 1
    if (type == 'i64') type = 'i32'; // special case: we have one i32 here, and one i32 later
#endif

    setValue(ret+i, curr, type);
    i += Runtime.getNativeTypeSize(type);
  }

  return ret;
}
Module['allocate'] = allocate;

function Pointer_stringify(ptr, /* optional */ length) {
  var nullTerminated = typeof(length) == "undefined";
  var ret = "";
  var i = 0;
  var t;
  var nullByte = String.fromCharCode(0);
  while (1) {
    t = String.fromCharCode({{{ makeGetValue('ptr', 'i', 'i8', 0, 1) }}});
    if (nullTerminated && t == nullByte) { break; } else {}
    ret += t;
    i += 1;
    if (!nullTerminated && i == length) { break; }
  }
  return ret;
}
Module['Pointer_stringify'] = Pointer_stringify;

function Array_stringify(array) {
  var ret = "";
  for (var i = 0; i < array.length; i++) {
    ret += String.fromCharCode(array[i]);
  }
  return ret;
}
Module['Array_stringify'] = Array_stringify;

// Memory management

var FUNCTION_TABLE; // XXX: In theory the indexes here can be equal to pointers to stacked or malloced memory. Such comparisons should
                    //      be false, but can turn out true. We should probably set the top bit to prevent such issues.

var PAGE_SIZE = 4096;
function alignMemoryPage(x) {
  return Math.ceil(x/PAGE_SIZE)*PAGE_SIZE;
}

var HEAP;
#if USE_TYPED_ARRAYS == 1
var IHEAP, IHEAPU;
#if USE_FHEAP
var FHEAP;
#endif
#endif
#if USE_TYPED_ARRAYS == 2
var HEAP8, HEAPU8, HEAP16, HEAPU16, HEAP32, HEAPU32, HEAPF32;
#endif

var STACK_ROOT, STACKTOP, STACK_MAX;
var STATICTOP;
#if USE_TYPED_ARRAYS
function enlargeMemory() {
  // TOTAL_MEMORY is the current size of the actual array, and STATICTOP is the new top.
#if ASSERTIONS
  printErr('Warning: Enlarging memory arrays, this is not fast! ' + [STATICTOP, TOTAL_MEMORY]);
  assert(STATICTOP >= TOTAL_MEMORY);
  assert(TOTAL_MEMORY > 4); // So the loop below will not be infinite
#endif
  while (TOTAL_MEMORY <= STATICTOP) { // Simple heuristic. Override enlargeMemory() if your program has something more optimal for it
    TOTAL_MEMORY = alignMemoryPage(2*TOTAL_MEMORY);
  }
#if USE_TYPED_ARRAYS == 1
  var oldIHEAP = IHEAP;
  HEAP = IHEAP = new Int32Array(TOTAL_MEMORY);
  IHEAP.set(oldIHEAP);
  IHEAPU = new Uint32Array(IHEAP.buffer);
#if USE_FHEAP
  var oldFHEAP = FHEAP;
  FHEAP = new Float64Array(TOTAL_MEMORY);
  FHEAP.set(oldFHEAP);
#endif
#endif
#if USE_TYPED_ARRAYS == 2
  var oldHEAP8 = HEAP8;
  var buffer = new ArrayBuffer(TOTAL_MEMORY);
  HEAP8 = new Int8Array(buffer);
  HEAP16 = new Int16Array(buffer);
  HEAP32 = new Int32Array(buffer);
  HEAPU8 = new Uint8Array(buffer);
  HEAPU16 = new Uint16Array(buffer);
  HEAPU32 = new Uint32Array(buffer);
  HEAPF32 = new Float32Array(buffer);
  HEAP8.set(oldHEAP8);
#endif
}
#endif

var TOTAL_STACK = Module['TOTAL_STACK'] || {{{ TOTAL_STACK }}};
var TOTAL_MEMORY = Module['TOTAL_MEMORY'] || {{{ TOTAL_MEMORY }}};
var FAST_MEMORY = Module['FAST_MEMORY'] || {{{ FAST_MEMORY }}};

// Initialize the runtime's memory
#if USE_TYPED_ARRAYS
// check for full engine support (use string 'subarray' to avoid closure compiler confusion)
  assert(!!Int32Array && !!Float64Array && !!(new Int32Array(1)['subarray']) && !!(new Int32Array(1)['set']),
         'Cannot fallback to non-typed array case: Code is too specialized');

#if USE_TYPED_ARRAYS == 1
  HEAP = IHEAP = new Int32Array(TOTAL_MEMORY);
  IHEAPU = new Uint32Array(IHEAP.buffer);
#if USE_FHEAP
  FHEAP = new Float64Array(TOTAL_MEMORY);
#endif
#endif
#if USE_TYPED_ARRAYS == 2
  var buffer = new ArrayBuffer(TOTAL_MEMORY);
  HEAP8 = new Int8Array(buffer);
  HEAP16 = new Int16Array(buffer);
  HEAP32 = new Int32Array(buffer);
  HEAPU8 = new Uint8Array(buffer);
  HEAPU16 = new Uint16Array(buffer);
  HEAPU32 = new Uint32Array(buffer);
  HEAPF32 = new Float32Array(buffer);

  // Endianness check (note: assumes compiler arch was little-endian)
  HEAP32[0] = 255;
  assert(HEAPU8[0] === 255 && HEAPU8[3] === 0, 'Typed arrays 2 must be run on a little-endian system');
#endif
#else
  // Make sure that our HEAP is implemented as a flat array.
  HEAP = new Array(TOTAL_MEMORY);
  for (var i = 0; i < FAST_MEMORY; i++) {
    HEAP[i] = 0; // XXX We do *not* use {{| makeSetValue(0, 'i', 0, 'null') |}} here, since this is done just to optimize runtime speed
  }
#endif

var base = intArrayFromString('(null)'); // So printing %s of NULL gives '(null)'
                                         // Also this ensures we leave 0 as an invalid address, 'NULL'
STATICTOP = base.length;
for (var i = 0; i < base.length; i++) {
  {{{ makeSetValue(0, 'i', 'base[i]', 'i8') }}}
}

Module['HEAP'] = HEAP;
#if USE_TYPED_ARRAYS == 1
Module['IHEAP'] = IHEAP;
#if USE_FHEAP
Module['FHEAP'] = FHEAP;
#endif
#endif
#if USE_TYPED_ARRAYS == 2
Module['HEAP8'] = HEAP8;
Module['HEAP16'] = HEAP16;
Module['HEAP32'] = HEAP32;
Module['HEAPU8'] = HEAPU8;
Module['HEAPU16'] = HEAPU16;
Module['HEAPU32'] = HEAPU32;
Module['HEAPF32'] = HEAPF32;
#endif

STACK_ROOT = STACKTOP = Runtime.alignMemory(STATICTOP);
STACK_MAX = STACK_ROOT + TOTAL_STACK;

STATICTOP = alignMemoryPage(STACK_MAX);

function callRuntimeCallbacks(callbacks) {
  while(callbacks.length > 0) {
    var callback = callbacks.pop();
    var func = callback.func;
    if (typeof func === 'number') {
      func = FUNCTION_TABLE[func];
    }
    func(callback.arg === undefined ? null : callback.arg);
  }
}

var __ATINIT__ = []; // functions called during startup
var __ATEXIT__ = []; // functions called during shutdown

function initRuntime() {
  callRuntimeCallbacks(__ATINIT__);
}

function exitRuntime() {
  callRuntimeCallbacks(__ATEXIT__);

  // Print summary of correction activity
  CorrectionsMonitor.print();
}


// Copies a list of num items on the HEAP into a
// a normal JavaScript array of numbers
function Array_copy(ptr, num) {
#if USE_TYPED_ARRAYS == 1
  // TODO: In the SAFE_HEAP case, do some reading here, for debugging purposes - currently this is an 'unnoticed read'.
  return Array.prototype.slice.call(IHEAP.subarray(ptr, ptr+num)); // Make a normal array out of the typed 'view'
                                                                   // Consider making a typed array here, for speed?
#endif
#if USE_TYPED_ARRAYS == 2
  return Array.prototype.slice.call(HEAP8.subarray(ptr, ptr+num)); // Make a normal array out of the typed 'view'
                                                                   // Consider making a typed array here, for speed?
#endif
  return HEAP.slice(ptr, ptr+num);
}
Module['Array_copy'] = Array_copy;

// Copies a list of num items on the HEAP into a
// JavaScript typed array.
function TypedArray_copy(ptr, num) {
  // TODO: optimize this!
  var arr = new Uint8Array(num);
  for (var i = 0; i < num; ++i) {
    arr[i] = {{{ makeGetValue('ptr', 'i', 'i8') }}};
  }
  return arr.buffer;
}
Module['TypedArray_copy'] = TypedArray_copy;

function String_len(ptr) {
  var i = 0;
  while ({{{ makeGetValue('ptr', 'i', 'i8') }}}) i++; // Note: should be |!= 0|, technically. But this helps catch bugs with undefineds
  return i;
}
Module['String_len'] = String_len;

// Copies a C-style string, terminated by a zero, from the HEAP into
// a normal JavaScript array of numbers
function String_copy(ptr, addZero) {
  var len = String_len(ptr);
  if (addZero) len++;
  var ret = Array_copy(ptr, len);
  if (addZero) ret[len-1] = 0;
  return ret;
}
Module['String_copy'] = String_copy;

// Tools

// This processes a JS string into a C-line array of numbers, 0-terminated.
// For LLVM-originating strings, see parser.js:parseLLVMString function
function intArrayFromString(stringy, dontAddNull) {
  var ret = [];
  var t;
  var i = 0;
  while (i < stringy.length) {
    var chr = stringy.charCodeAt(i);
    if (chr > 0xFF) {
#if ASSERTIONS
        assert(false, 'Character code ' + chr + ' (' + stringy[i] + ')  at offset ' + i + ' not in 0x00-0xFF.');
#endif
      chr &= 0xFF;
    }
    ret.push(chr);
    i = i + 1;
  }
  if (!dontAddNull) {
    ret.push(0);
  }
  return ret;
}
Module['intArrayFromString'] = intArrayFromString;

function intArrayToString(array) {
  var ret = [];
  for (var i = 0; i < array.length; i++) {
    var chr = array[i];
    if (chr > 0xFF) {
#if ASSERTIONS
        assert(false, 'Character code ' + chr + ' (' + String.fromCharCode(chr) + ')  at offset ' + i + ' not in 0x00-0xFF.');
#endif
      chr &= 0xFF;
    }
    ret.push(String.fromCharCode(chr));
  }
  return ret.join('');
}
Module['intArrayToString'] = intArrayToString;

<<<<<<< HEAD
// Write a Javascript array to somewhere in the heap
function writeStringToMemory(string, buffer, dontAddNull) {
  var i = 0;
  while (i < string.length) {
    var chr = string.charCodeAt(i);
    if (chr > 0xFF) {
#if ASSERTIONS
        assert(false, 'Character code ' + chr + ' (' + string[i] + ')  at offset ' + i + ' not in 0x00-0xFF.');
#endif
      chr &= 0xFF;
    }
    {{{ makeSetValue('buffer', 'i', 'chr', 'i8') }}}
    i = i + 1;
  }
  if (!dontAddNull) {
    {{{ makeSetValue('buffer', 'i', '0', 'i8') }}}
  }
}
=======
var STRING_TABLE = [];
>>>>>>> fff86540

{{{ unSign }}}
{{{ reSign }}}

// === Body ===
<|MERGE_RESOLUTION|>--- conflicted
+++ resolved
@@ -764,7 +764,6 @@
 }
 Module['intArrayToString'] = intArrayToString;
 
-<<<<<<< HEAD
 // Write a Javascript array to somewhere in the heap
 function writeStringToMemory(string, buffer, dontAddNull) {
   var i = 0;
@@ -783,9 +782,8 @@
     {{{ makeSetValue('buffer', 'i', '0', 'i8') }}}
   }
 }
-=======
+
 var STRING_TABLE = [];
->>>>>>> fff86540
 
 {{{ unSign }}}
 {{{ reSign }}}
