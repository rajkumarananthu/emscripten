// === Auto-generated preamble library stuff ===

//========================================
// Runtime code shared with compiler
//========================================

{{RUNTIME}}

#if SAFE_HEAP
//========================================
// Debugging tools - Heap
//========================================
var HEAP_WATCHED = [];
var HEAP_HISTORY = [];
function SAFE_HEAP_CLEAR(dest) {
#if SAFE_HEAP_LOG
  Module.print('SAFE_HEAP clear: ' + dest);
#endif
  HEAP_HISTORY[dest] = undefined;
}
var SAFE_HEAP_ERRORS = 0;
var ACCEPTABLE_SAFE_HEAP_ERRORS = 0;

function SAFE_HEAP_ACCESS(dest, type, store, ignore) {
  //if (dest === A_NUMBER) Module.print ([dest, type, store] + ' ' + new Error().stack); // Something like this may be useful, in debugging

  assert(dest >= STACK_ROOT, 'segmentation fault: null pointer, or below normal memory');

#if USE_TYPED_ARRAYS
  // When using typed arrays, reads over the top of TOTAL_MEMORY will fail silently, so we must
  // correct that by growing TOTAL_MEMORY as needed. Without typed arrays, memory is a normal
  // JS array so it will work (potentially slowly, depending on the engine).
  assert(dest < STATICTOP);
  assert(STATICTOP <= TOTAL_MEMORY);
#endif

#if USE_TYPED_ARRAYS == 2
  return; // It is legitimate to violate the load-store assumption in this case
#endif
  if (type && type.charAt(type.length-1) == '*') type = 'i32'; // pointers are ints, for our purposes here
  // Note that this will pass even with unions: You can store X, load X, then store Y and load Y.
  // You cannot, however, do the nonportable act of store X and load Y!
  if (store) {
    HEAP_HISTORY[dest] = ignore ? null : type;
  } else {
#if USE_TYPED_ARRAYS == 0
    if (!HEAP[dest] && HEAP[dest] !== 0 && HEAP[dest] !== false && !ignore) { // false can be the result of a mathop comparator
      var error = true;
      try {
        if (HEAP[dest].toString() === 'NaN') error = false; // NaN is acceptable, as a double value
      } catch(e){}
      if (error) throw('Warning: Reading an invalid value at ' + dest + ' :: ' + new Error().stack + '\n');
    }
#endif
    if (type === null) return;
    var history = HEAP_HISTORY[dest];
    if (history === null) return;
    if (!ignore)
      assert(history, 'Must have a history for a safe heap load! ' + dest + ':' + type); // Warning - bit fields in C structs cause loads+stores for each store, so
                                                                                         //           they will show up here...
//    assert((history && history[0]) /* || HEAP[dest] === 0 */, "Loading from where there was no store! " + dest + ',' + HEAP[dest] + ',' + type + ', \n\n' + new Error().stack + '\n');
//    if (history[0].type !== type) {
    if (history !== type && !ignore) {
      Module.print('Load-store consistency assumption failure! ' + dest);
      Module.print('\n');
      Module.print(JSON.stringify(history));
      Module.print('\n');
      Module.print('LOAD: ' + type + ', ' + new Error().stack);
      Module.print('\n');
      SAFE_HEAP_ERRORS++;
      assert(SAFE_HEAP_ERRORS <= ACCEPTABLE_SAFE_HEAP_ERRORS, 'Load-store consistency assumption failure!');
    }
  }
}

function SAFE_HEAP_STORE(dest, value, type, ignore) {
#if SAFE_HEAP_LOG
  Module.print('SAFE_HEAP store: ' + [dest, type, value, ignore]);
#endif

  if (!ignore && !value && (value === null || value === undefined)) {
    throw('Warning: Writing an invalid value of ' + JSON.stringify(value) + ' at ' + dest + ' :: ' + new Error().stack + '\n');
  }
  //if (!ignore && (value === Infinity || value === -Infinity || isNaN(value))) throw [value, typeof value, new Error().stack];

  SAFE_HEAP_ACCESS(dest, type, true, ignore);
  if (dest in HEAP_WATCHED) {
    Module.print((new Error()).stack);
    throw "Bad store!" + dest;
  }

#if USE_TYPED_ARRAYS == 2
  // Check alignment
  switch(type) {
    case 'i16': assert(dest % 2 == 0); break;
    case 'i32': assert(dest % 4 == 0); break;
    case 'i64': assert(dest % 8 == 0); break;
    case 'float': assert(dest % 4 == 0); break;
#if DOUBLE_MODE == 1
    case 'double': assert(dest % 4 == 0); break;
#else
    case 'double': assert(dest % 4 == 0); break;
#endif
  }
#endif

  setValue(dest, value, type, 1);
}

function SAFE_HEAP_LOAD(dest, type, unsigned, ignore) {
  SAFE_HEAP_ACCESS(dest, type, false, ignore);

#if SAFE_HEAP_LOG
    Module.print('SAFE_HEAP load: ' + [dest, type, getValue(dest, type, 1), ignore]);
#endif

#if USE_TYPED_ARRAYS == 2
  // Check alignment
  switch(type) {
    case 'i16': assert(dest % 2 == 0); break;
    case 'i32': assert(dest % 4 == 0); break;
    case 'i64': assert(dest % 8 == 0); break;
    case 'float': assert(dest % 4 == 0); break;
#if DOUBLE_MODE == 1
    case 'double': assert(dest % 4 == 0); break;
#else
    case 'double': assert(dest % 4 == 0); break;
#endif
  }
#endif

  var ret = getValue(dest, type, 1);
  if (unsigned) ret = unSign(ret, parseInt(type.substr(1)), 1);
  return ret;
}

function SAFE_HEAP_COPY_HISTORY(dest, src) {
#if SAFE_HEAP_LOG
  Module.print('SAFE_HEAP copy: ' + [dest, src]);
#endif
  HEAP_HISTORY[dest] = HEAP_HISTORY[src];
  SAFE_HEAP_ACCESS(dest, HEAP_HISTORY[dest] || null, true, false);
}

//==========================================
#endif

var CorrectionsMonitor = {
#if PGO
  MAX_ALLOWED: Infinity,
#else
  MAX_ALLOWED: 0, // XXX
#endif
  corrections: 0,
  sigs: {},

  note: function(type, succeed, sig) {
    if (!succeed) {
      this.corrections++;
      if (this.corrections >= this.MAX_ALLOWED) abort('\n\nToo many corrections!');
    }
#if PGO
    if (!sig)
      sig = (new Error().stack).toString().split('\n')[2].split(':').slice(-1)[0]; // Spidermonkey-specific FIXME
    sig = type + '|' + sig;
    if (!this.sigs[sig]) {
      //Module.print('Correction: ' + sig);
      this.sigs[sig] = [0, 0]; // fail, succeed
    }
    this.sigs[sig][succeed ? 1 : 0]++;
#endif
  },

  print: function() {
#if PGO
    var items = [];
    for (var sig in this.sigs) {
      items.push({
        sig: sig,
        fails: this.sigs[sig][0],
        succeeds: this.sigs[sig][1],
        total: this.sigs[sig][0] + this.sigs[sig][1]
      });
    }
    items.sort(function(x, y) { return y.total - x.total; });
    for (var i = 0; i < items.length; i++) {
      var item = items[i];
      Module.print(item.sig + ' : ' + item.total + ' hits, %' + (Math.ceil(100*item.fails/item.total)) + ' failures');
    }
#endif
  }
};

#if CHECK_OVERFLOWS
//========================================
// Debugging tools - Mathop overflows
//========================================
function CHECK_OVERFLOW(value, bits, ignore, sig) {
  if (ignore) return value;
  var twopbits = Math.pow(2, bits);
  var twopbits1 = Math.pow(2, bits-1);
  // For signedness issue here, see settings.js, CHECK_SIGNED_OVERFLOWS
#if CHECK_SIGNED_OVERFLOWS
  if (value === Infinity || value === -Infinity || value >= twopbits1 || value < -twopbits1) {
    CorrectionsMonitor.note('SignedOverflow', 0, sig);
    if (value === Infinity || value === -Infinity || Math.abs(value) >= twopbits) CorrectionsMonitor.note('Overflow');
#else
  if (value === Infinity || value === -Infinity || Math.abs(value) >= twopbits) {
    CorrectionsMonitor.note('Overflow', 0, sig);
#endif
#if CORRECT_OVERFLOWS
    // Fail on >32 bits - we warned at compile time
    if (bits <= 32) {
      value = value & (twopbits - 1);
    }
#endif
  } else {
#if CHECK_SIGNED_OVERFLOWS
    CorrectionsMonitor.note('SignedOverflow', 1, sig);
#endif
    CorrectionsMonitor.note('Overflow', 1, sig);
  }
  return value;
}
#endif

#if LABEL_DEBUG
//========================================
// Debugging tools - Code flow progress
//========================================
var INDENT = '';
#endif

#if EXECUTION_TIMEOUT
//========================================
// Debugging tools - Execution timeout
//========================================
var START_TIME = Date.now();
#endif

#if PROFILE
var PROFILING = 0;
var PROFILING_ROOT = { time: 0, children: {}, calls: 0 };
var PROFILING_NODE;

function startProfiling() {
  PROFILING_NODE = PROFILING_ROOT;
  PROFILING = 1;
}
Module['startProfiling'] = startProfiling;

function stopProfiling() {
  PROFILING = 0;
  assert(PROFILING_NODE === PROFILING_ROOT, 'Must have popped all the profiling call stack');
}
Module['stopProfiling'] = stopProfiling;

function printProfiling() {
  function dumpData(name_, node, indent) {
    Module.print(indent + ('________' + node.time).substr(-8) + ': ' + name_ + ' (' + node.calls + ')');
    var children = [];
    for (var child in node.children) {
      children.push(node.children[child]);
      children[children.length-1].name_ = child;
    }
    children.sort(function(x, y) { return y.time - x.time });
    children.forEach(function(child) { dumpData(child.name_, child, indent + '  ') });
  }
  dumpData('root', PROFILING_ROOT, ' ');
}
Module['printProfiling'] = printProfiling;
#endif

//========================================
// Runtime essentials
//========================================

<<<<<<< HEAD
var __THREW__ = 0; // Used in checking for thrown exceptions.
=======
var __THREW__ = false; // Used in checking for thrown exceptions.
var setjmpId = 1; // Used in setjmp/longjmp
var setjmpLabels = {};
>>>>>>> 0390d496

var ABORT = false;

var undef = 0;
// tempInt is used for 32-bit signed values or smaller. tempBigInt is used
// for 32-bit unsigned values or more than 32 bits. TODO: audit all uses of tempInt
var tempValue, tempInt, tempBigInt, tempInt2, tempBigInt2, tempPair, tempBigIntI, tempBigIntR, tempBigIntS, tempBigIntP, tempBigIntD;
#if USE_TYPED_ARRAYS == 2
var tempI64, tempI64b;
var tempRet0, tempRet1, tempRet2, tempRet3, tempRet4, tempRet5, tempRet6, tempRet7, tempRet8, tempRet9;
#endif

function abort(text) {
  Module.print(text + ':\n' + (new Error).stack);
  ABORT = true;
  throw "Assertion: " + text;
}

function assert(condition, text) {
  if (!condition) {
    abort('Assertion failed: ' + text);
  }
}

var globalScope = this;

// C calling interface. A convenient way to call C functions (in C files, or
// defined with extern "C").
//
// Note: LLVM optimizations can inline and remove functions, after which you will not be
//       able to call them. Adding
//
//         __attribute__((used))
//
//       to the function definition will prevent that.
//
// Note: Closure optimizations will minify function names, making
//       functions no longer callable. If you run closure (on by default
//       in -O2 and above), you should export the functions you will call
//       by calling emcc with something like
//
//         -s EXPORTED_FUNCTIONS='["_func1","_func2"]'
//
// @param ident      The name of the C function (note that C++ functions will be name-mangled - use extern "C")
// @param returnType The return type of the function, one of the JS types 'number', 'string' or 'array' (use 'number' for any C pointer, and
//                   'array' for JavaScript arrays and typed arrays).
// @param argTypes   An array of the types of arguments for the function (if there are no arguments, this can be ommitted). Types are as in returnType,
//                   except that 'array' is not possible (there is no way for us to know the length of the array)
// @param args       An array of the arguments to the function, as native JS values (as in returnType)
//                   Note that string arguments will be stored on the stack (the JS string will become a C string on the stack).
// @return           The return value, as a native JS value (as in returnType)
function ccall(ident, returnType, argTypes, args) {
  return ccallFunc(getCFunc(ident), returnType, argTypes, args);
}
Module["ccall"] = ccall;

// Returns the C function with a specified identifier (for C++, you need to do manual name mangling)
function getCFunc(ident) {
  try {
    var func = eval('_' + ident);
  } catch(e) {
    try {
      func = globalScope['Module']['_' + ident]; // closure exported function
    } catch(e) {}
  }
  assert(func, 'Cannot call unknown function ' + ident + ' (perhaps LLVM optimizations or closure removed it?)');
  return func;
}

// Internal function that does a C call using a function, not an identifier
function ccallFunc(func, returnType, argTypes, args) {
  var stack = 0;
  function toC(value, type) {
    if (type == 'string') {
      if (value === null || value === undefined || value === 0) return 0; // null string
      if (!stack) stack = Runtime.stackSave();
      var ret = Runtime.stackAlloc(value.length+1);
      writeStringToMemory(value, ret);
      return ret;
    } else if (type == 'array') {
      if (!stack) stack = Runtime.stackSave();
      var ret = Runtime.stackAlloc(value.length);
      writeArrayToMemory(value, ret);
      return ret;
    }
    return value;
  }
  function fromC(value, type) {
    if (type == 'string') {
      return Pointer_stringify(value);
    }
    assert(type != 'array');
    return value;
  }
  var i = 0;
  var cArgs = args ? args.map(function(arg) {
    return toC(arg, argTypes[i++]);
  }) : [];
  var ret = fromC(func.apply(null, cArgs), returnType);
  if (stack) Runtime.stackRestore(stack);
  return ret;
}

// Returns a native JS wrapper for a C function. This is similar to ccall, but
// returns a function you can call repeatedly in a normal way. For example:
//
//   var my_function = cwrap('my_c_function', 'number', ['number', 'number']);
//   alert(my_function(5, 22));
//   alert(my_function(99, 12));
//
function cwrap(ident, returnType, argTypes) {
  var func = getCFunc(ident);
  return function() {
    return ccallFunc(func, returnType, argTypes, Array.prototype.slice.call(arguments));
  }
}
Module["cwrap"] = cwrap;

// Sets a value in memory in a dynamic way at run-time. Uses the
// type data. This is the same as makeSetValue, except that
// makeSetValue is done at compile-time and generates the needed
// code then, whereas this function picks the right code at
// run-time.
// Note that setValue and getValue only do *aligned* writes and reads!
// Note that ccall uses JS types as for defining types, while setValue and
// getValue need LLVM types ('i8', 'i32') - this is a lower-level operation
function setValue(ptr, value, type, noSafe) {
  type = type || 'i8';
  if (type.charAt(type.length-1) === '*') type = 'i32'; // pointers are 32-bit
#if SAFE_HEAP
  if (noSafe) {
    switch(type) {
      case 'i1': {{{ makeSetValue('ptr', '0', 'value', 'i1', undefined, undefined, undefined, '1') }}}; break;
      case 'i8': {{{ makeSetValue('ptr', '0', 'value', 'i8', undefined, undefined, undefined, '1') }}}; break;
      case 'i16': {{{ makeSetValue('ptr', '0', 'value', 'i16', undefined, undefined, undefined, '1') }}}; break;
      case 'i32': {{{ makeSetValue('ptr', '0', 'value', 'i32', undefined, undefined, undefined, '1') }}}; break;
      case 'i64': {{{ makeSetValue('ptr', '0', 'value', 'i64', undefined, undefined, undefined, '1') }}}; break;
      case 'float': {{{ makeSetValue('ptr', '0', 'value', 'float', undefined, undefined, undefined, '1') }}}; break;
      case 'double': {{{ makeSetValue('ptr', '0', 'value', 'double', undefined, undefined, undefined, '1') }}}; break;
      default: abort('invalid type for setValue: ' + type);
    }
  } else {
#endif
    switch(type) {
      case 'i1': {{{ makeSetValue('ptr', '0', 'value', 'i1') }}}; break;
      case 'i8': {{{ makeSetValue('ptr', '0', 'value', 'i8') }}}; break;
      case 'i16': {{{ makeSetValue('ptr', '0', 'value', 'i16') }}}; break;
      case 'i32': {{{ makeSetValue('ptr', '0', 'value', 'i32') }}}; break;
      case 'i64': {{{ makeSetValue('ptr', '0', 'value', 'i64') }}}; break;
      case 'float': {{{ makeSetValue('ptr', '0', 'value', 'float') }}}; break;
      case 'double': {{{ makeSetValue('ptr', '0', 'value', 'double') }}}; break;
      default: abort('invalid type for setValue: ' + type);
    }
#if SAFE_HEAP
  }
#endif
}
Module['setValue'] = setValue;

// Parallel to setValue.
function getValue(ptr, type, noSafe) {
  type = type || 'i8';
  if (type.charAt(type.length-1) === '*') type = 'i32'; // pointers are 32-bit
#if SAFE_HEAP
  if (noSafe) {
    switch(type) {
      case 'i1': return {{{ makeGetValue('ptr', '0', 'i1', undefined, undefined, undefined, undefined, '1') }}};
      case 'i8': return {{{ makeGetValue('ptr', '0', 'i8', undefined, undefined, undefined, undefined, '1') }}};
      case 'i16': return {{{ makeGetValue('ptr', '0', 'i16', undefined, undefined, undefined, undefined, '1') }}};
      case 'i32': return {{{ makeGetValue('ptr', '0', 'i32', undefined, undefined, undefined, undefined, '1') }}};
      case 'i64': return {{{ makeGetValue('ptr', '0', 'i64', undefined, undefined, undefined, undefined, '1') }}};
      case 'float': return {{{ makeGetValue('ptr', '0', 'float', undefined, undefined, undefined, undefined, '1') }}};
      case 'double': return {{{ makeGetValue('ptr', '0', 'double', undefined, undefined, undefined, undefined, '1') }}};
      default: abort('invalid type for setValue: ' + type);
    }
  } else {
#endif
    switch(type) {
      case 'i1': return {{{ makeGetValue('ptr', '0', 'i1') }}};
      case 'i8': return {{{ makeGetValue('ptr', '0', 'i8') }}};
      case 'i16': return {{{ makeGetValue('ptr', '0', 'i16') }}};
      case 'i32': return {{{ makeGetValue('ptr', '0', 'i32') }}};
      case 'i64': return {{{ makeGetValue('ptr', '0', 'i64') }}};
      case 'float': return {{{ makeGetValue('ptr', '0', 'float') }}};
      case 'double': return {{{ makeGetValue('ptr', '0', 'double') }}};
      default: abort('invalid type for setValue: ' + type);
    }
#if SAFE_HEAP
  }
#endif
  return null;
}
Module['getValue'] = getValue;

var ALLOC_NORMAL = 0; // Tries to use _malloc()
var ALLOC_STACK = 1; // Lives for the duration of the current function call
var ALLOC_STATIC = 2; // Cannot be freed
var ALLOC_NONE = 3; // Do not allocate
Module['ALLOC_NORMAL'] = ALLOC_NORMAL;
Module['ALLOC_STACK'] = ALLOC_STACK;
Module['ALLOC_STATIC'] = ALLOC_STATIC;
Module['ALLOC_NONE'] = ALLOC_NONE;

// allocate(): This is for internal use. You can use it yourself as well, but the interface
//             is a little tricky (see docs right below). The reason is that it is optimized
//             for multiple syntaxes to save space in generated code. So you should
//             normally not use allocate(), and instead allocate memory using _malloc(),
//             initialize it with setValue(), and so forth.
// @slab: An array of data, or a number. If a number, then the size of the block to allocate,
//        in *bytes* (note that this is sometimes confusing: the next parameter does not
//        affect this!)
// @types: Either an array of types, one for each byte (or 0 if no type at that position),
//         or a single type which is used for the entire block. This only matters if there
//         is initial data - if @slab is a number, then this does not matter at all and is
//         ignored.
// @allocator: How to allocate memory, see ALLOC_*
function allocate(slab, types, allocator, ptr) {
  var zeroinit, size;
  if (typeof slab === 'number') {
    zeroinit = true;
    size = slab;
  } else {
    zeroinit = false;
    size = slab.length;
  }

  var singleType = typeof types === 'string' ? types : null;

  var ret;
  if (allocator == ALLOC_NONE) {
    ret = ptr;
  } else {
    ret = [_malloc, Runtime.stackAlloc, Runtime.staticAlloc][allocator === undefined ? ALLOC_STATIC : allocator](Math.max(size, singleType ? 1 : types.length));
  }

  if (zeroinit) {
      _memset(ret, 0, size);
      return ret;
  }
  
  var i = 0, type;
  while (i < size) {
    var curr = slab[i];

    if (typeof curr === 'function') {
      curr = Runtime.getFunctionIndex(curr);
    }

    type = singleType || types[i];
    if (type === 0) {
      i++;
      continue;
    }
#if ASSERTIONS
    assert(type, 'Must know what type to store in allocate!');
#endif

#if USE_TYPED_ARRAYS == 2
    if (type == 'i64') type = 'i32'; // special case: we have one i32 here, and one i32 later
#endif

    setValue(ret+i, curr, type);
    i += Runtime.getNativeTypeSize(type);
  }

  return ret;
}
Module['allocate'] = allocate;

function Pointer_stringify(ptr, /* optional */ length) {
  var utf8 = new Runtime.UTF8Processor();
  var nullTerminated = typeof(length) == "undefined";
  var ret = "";
  var i = 0;
  var t;
  while (1) {
#if ASSERTIONS
  assert(i < TOTAL_MEMORY);
#endif
    t = {{{ makeGetValue('ptr', 'i', 'i8', 0, 1) }}};
    if (nullTerminated && t == 0) break;
    ret += utf8.processCChar(t);
    i += 1;
    if (!nullTerminated && i == length) break;
  }
  return ret;
}
Module['Pointer_stringify'] = Pointer_stringify;

function Array_stringify(array) {
  var ret = "";
  for (var i = 0; i < array.length; i++) {
    ret += String.fromCharCode(array[i]);
  }
  return ret;
}
Module['Array_stringify'] = Array_stringify;

// Memory management

var PAGE_SIZE = 4096;
function alignMemoryPage(x) {
  return ((x+4095)>>12)<<12;
}

var HEAP;
#if USE_TYPED_ARRAYS == 1
var IHEAP, IHEAPU;
#if USE_FHEAP
var FHEAP;
#endif
#endif
#if USE_TYPED_ARRAYS == 2
var HEAP8, HEAPU8, HEAP16, HEAPU16, HEAP32, HEAPU32, HEAPF32, HEAPF64;
#endif

var STACK_ROOT, STACKTOP, STACK_MAX;
var STATICTOP;
#if USE_TYPED_ARRAYS
function enlargeMemory() {
#if ALLOW_MEMORY_GROWTH == 0
  abort('Cannot enlarge memory arrays. Either (1) compile with -s TOTAL_MEMORY=X with X higher than the current value ( ' + TOTAL_MEMORY + '), (2) compile with ALLOW_MEMORY_GROWTH which adjusts the size at runtime but prevents some optimizations, or (3) set Module.TOTAL_MEMORY before the program runs.');
#else
  // TOTAL_MEMORY is the current size of the actual array, and STATICTOP is the new top.
#if ASSERTIONS
  Module.printErr('Warning: Enlarging memory arrays, this is not fast, and ALLOW_MEMORY_GROWTH is not fully tested with all optimizations on! ' + [STATICTOP, TOTAL_MEMORY]); // We perform safe elimination instead of elimination in this mode, but if you see this error, try to disable it and other optimizations entirely
  assert(STATICTOP >= TOTAL_MEMORY);
  assert(TOTAL_MEMORY > 4); // So the loop below will not be infinite
#endif
  while (TOTAL_MEMORY <= STATICTOP) { // Simple heuristic. Override enlargeMemory() if your program has something more optimal for it
    TOTAL_MEMORY = alignMemoryPage(2*TOTAL_MEMORY);
  }
#if USE_TYPED_ARRAYS == 1
  var oldIHEAP = IHEAP;
  Module['HEAP'] = Module['IHEAP'] = HEAP = IHEAP = new Int32Array(TOTAL_MEMORY);
  IHEAP.set(oldIHEAP);
  IHEAPU = new Uint32Array(IHEAP.buffer);
#if USE_FHEAP
  var oldFHEAP = FHEAP;
  Module['FHEAP'] = FHEAP = new Float64Array(TOTAL_MEMORY);
  FHEAP.set(oldFHEAP);
#endif
#endif
#if USE_TYPED_ARRAYS == 2
  var oldHEAP8 = HEAP8;
  var buffer = new ArrayBuffer(TOTAL_MEMORY);
  Module['HEAP8'] = HEAP8 = new Int8Array(buffer);
  Module['HEAP16'] = HEAP16 = new Int16Array(buffer);
  Module['HEAP32'] = HEAP32 = new Int32Array(buffer);
  Module['HEAPU8'] = HEAPU8 = new Uint8Array(buffer);
  Module['HEAPU16'] = HEAPU16 = new Uint16Array(buffer);
  Module['HEAPU32'] = HEAPU32 = new Uint32Array(buffer);
  Module['HEAPF32'] = HEAPF32 = new Float32Array(buffer);
  Module['HEAPF64'] = HEAPF64 = new Float64Array(buffer);
  HEAP8.set(oldHEAP8);
#endif
#endif
}
#endif

var TOTAL_STACK = Module['TOTAL_STACK'] || {{{ TOTAL_STACK }}};
var TOTAL_MEMORY = Module['TOTAL_MEMORY'] || {{{ TOTAL_MEMORY }}};
var FAST_MEMORY = Module['FAST_MEMORY'] || {{{ FAST_MEMORY }}};

// Initialize the runtime's memory
#if USE_TYPED_ARRAYS
// check for full engine support (use string 'subarray' to avoid closure compiler confusion)
  assert(!!Int32Array && !!Float64Array && !!(new Int32Array(1)['subarray']) && !!(new Int32Array(1)['set']),
         'Cannot fallback to non-typed array case: Code is too specialized');

#if USE_TYPED_ARRAYS == 1
  HEAP = IHEAP = new Int32Array(TOTAL_MEMORY);
  IHEAPU = new Uint32Array(IHEAP.buffer);
#if USE_FHEAP
  FHEAP = new Float64Array(TOTAL_MEMORY);
#endif
#endif
#if USE_TYPED_ARRAYS == 2
  var buffer = new ArrayBuffer(TOTAL_MEMORY);
  HEAP8 = new Int8Array(buffer);
  HEAP16 = new Int16Array(buffer);
  HEAP32 = new Int32Array(buffer);
  HEAPU8 = new Uint8Array(buffer);
  HEAPU16 = new Uint16Array(buffer);
  HEAPU32 = new Uint32Array(buffer);
  HEAPF32 = new Float32Array(buffer);
  HEAPF64 = new Float64Array(buffer);

  // Endianness check (note: assumes compiler arch was little-endian)
  HEAP32[0] = 255;
  assert(HEAPU8[0] === 255 && HEAPU8[3] === 0, 'Typed arrays 2 must be run on a little-endian system');
#endif
#else
  // Make sure that our HEAP is implemented as a flat array.
  HEAP = []; // Hinting at the size with |new Array(TOTAL_MEMORY)| should help in theory but makes v8 much slower
  for (var i = 0; i < FAST_MEMORY; i++) {
    HEAP[i] = 0; // XXX We do *not* use {{| makeSetValue(0, 'i', 0, 'null') |}} here, since this is done just to optimize runtime speed
  }
#endif

Module['HEAP'] = HEAP;
#if USE_TYPED_ARRAYS == 1
Module['IHEAP'] = IHEAP;
#if USE_FHEAP
Module['FHEAP'] = FHEAP;
#endif
#endif
#if USE_TYPED_ARRAYS == 2
Module['HEAP8'] = HEAP8;
Module['HEAP16'] = HEAP16;
Module['HEAP32'] = HEAP32;
Module['HEAPU8'] = HEAPU8;
Module['HEAPU16'] = HEAPU16;
Module['HEAPU32'] = HEAPU32;
Module['HEAPF32'] = HEAPF32;
Module['HEAPF64'] = HEAPF64;
#endif

STACK_ROOT = STACKTOP = Runtime.alignMemory(1);
STACK_MAX = STACK_ROOT + TOTAL_STACK;

#if USE_TYPED_ARRAYS == 2
var tempDoublePtr = Runtime.alignMemory(STACK_MAX, 8);
function copyTempFloat(ptr) { // functions, because inlining this code is increases code size too much
  HEAP8[tempDoublePtr] = HEAP8[ptr];
  HEAP8[tempDoublePtr+1] = HEAP8[ptr+1];
  HEAP8[tempDoublePtr+2] = HEAP8[ptr+2];
  HEAP8[tempDoublePtr+3] = HEAP8[ptr+3];
}
function copyTempDouble(ptr) {
  HEAP8[tempDoublePtr] = HEAP8[ptr];
  HEAP8[tempDoublePtr+1] = HEAP8[ptr+1];
  HEAP8[tempDoublePtr+2] = HEAP8[ptr+2];
  HEAP8[tempDoublePtr+3] = HEAP8[ptr+3];
  HEAP8[tempDoublePtr+4] = HEAP8[ptr+4];
  HEAP8[tempDoublePtr+5] = HEAP8[ptr+5];
  HEAP8[tempDoublePtr+6] = HEAP8[ptr+6];
  HEAP8[tempDoublePtr+7] = HEAP8[ptr+7];
}
STACK_MAX = tempDoublePtr + 8;
#endif

STATICTOP = alignMemoryPage(STACK_MAX);

assert(STATICTOP < TOTAL_MEMORY); // Stack must fit in TOTAL_MEMORY; allocations from here on may enlarge TOTAL_MEMORY

var nullString = allocate(intArrayFromString('(null)'), 'i8', ALLOC_STATIC);

function callRuntimeCallbacks(callbacks) {
  while(callbacks.length > 0) {
    var callback = callbacks.shift();
    var func = callback.func;
    if (typeof func === 'number') {
      if (callback.arg === undefined) {
        Runtime.dynCall('v', func);
      } else {
        Runtime.dynCall('vi', func, [callback.arg]);
      }
    } else {
      func(callback.arg === undefined ? null : callback.arg);
    }
  }
}

var __ATINIT__ = []; // functions called during startup
var __ATMAIN__ = []; // functions called when main() is to be run
var __ATEXIT__ = []; // functions called during shutdown

function initRuntime() {
  callRuntimeCallbacks(__ATINIT__);
}
function preMain() {
  callRuntimeCallbacks(__ATMAIN__);
}
function exitRuntime() {
  callRuntimeCallbacks(__ATEXIT__);

  // Print summary of correction activity
  CorrectionsMonitor.print();
}

function String_len(ptr) {
  var i = ptr;
  while ({{{ makeGetValue('i++', '0', 'i8') }}}) { // Note: should be |!= 0|, technically. But this helps catch bugs with undefineds
#if ASSERTIONS
  assert(i < TOTAL_MEMORY);
#endif
  }
  return i - ptr - 1;
}
Module['String_len'] = String_len;

// Tools

// This processes a JS string into a C-line array of numbers, 0-terminated.
// For LLVM-originating strings, see parser.js:parseLLVMString function
function intArrayFromString(stringy, dontAddNull, length /* optional */) {
  var ret = (new Runtime.UTF8Processor()).processJSString(stringy);
  if (length) {
    ret.length = length;
  }
  if (!dontAddNull) {
    ret.push(0);
  }
  return ret;
}
Module['intArrayFromString'] = intArrayFromString;

function intArrayToString(array) {
  var ret = [];
  for (var i = 0; i < array.length; i++) {
    var chr = array[i];
    if (chr > 0xFF) {
#if ASSERTIONS
        assert(false, 'Character code ' + chr + ' (' + String.fromCharCode(chr) + ')  at offset ' + i + ' not in 0x00-0xFF.');
#endif
      chr &= 0xFF;
    }
    ret.push(String.fromCharCode(chr));
  }
  return ret.join('');
}
Module['intArrayToString'] = intArrayToString;

// Write a Javascript array to somewhere in the heap
function writeStringToMemory(string, buffer, dontAddNull) {
  var array = intArrayFromString(string, dontAddNull);
  var i = 0;
  while (i < array.length) {
    var chr = array[i];
    {{{ makeSetValue('buffer', 'i', 'chr', 'i8') }}}
    i = i + 1;
  }
}
Module['writeStringToMemory'] = writeStringToMemory;

function writeArrayToMemory(array, buffer) {
  for (var i = 0; i < array.length; i++) {
    {{{ makeSetValue('buffer', 'i', 'array[i]', 'i8') }}};
  }
}
Module['writeArrayToMemory'] = writeArrayToMemory;

{{{ unSign }}}
{{{ reSign }}}

// A counter of dependencies for calling run(). If we need to
// do asynchronous work before running, increment this and
// decrement it. Incrementing must happen in a place like
// PRE_RUN_ADDITIONS (used by emcc to add file preloading).
// Note that you can add dependencies in preRun, even though
// it happens right before run - run will be postponed until
// the dependencies are met.
var runDependencies = 0;
var runDependencyTracking = {};
var calledRun = false;
var runDependencyWatcher = null;
function addRunDependency(id) {
  runDependencies++;
  if (Module['monitorRunDependencies']) {
    Module['monitorRunDependencies'](runDependencies);
  }
  if (id) {
    assert(!runDependencyTracking[id]);
    runDependencyTracking[id] = 1;
    if (runDependencyWatcher === null && typeof setInterval !== 'undefined') {
      // Check for missing dependencies every few seconds
      runDependencyWatcher = setInterval(function() {
        var shown = false;
        for (var dep in runDependencyTracking) {
          if (!shown) {
            shown = true;
            Module.printErr('still waiting on run dependencies:');
          }
          Module.printErr('dependency: ' + dep);
        }
        if (shown) {
          Module.printErr('(end of list)');
        }
      }, 6000);
    }
  } else {
    Module.printErr('warning: run dependency added without ID');
  }
}
Module['addRunDependency'] = addRunDependency;
function removeRunDependency(id) {
  runDependencies--;
  if (Module['monitorRunDependencies']) {
    Module['monitorRunDependencies'](runDependencies);
  }
  if (id) {
    assert(runDependencyTracking[id]);
    delete runDependencyTracking[id];
  } else {
    Module.printErr('warning: run dependency removed without ID');
  }
  if (runDependencies == 0) {
    if (runDependencyWatcher !== null) {
      clearInterval(runDependencyWatcher);
      runDependencyWatcher = null;
    } 
    if (!calledRun) run();
  }
}
Module['removeRunDependency'] = removeRunDependency;

Module["preloadedImages"] = {}; // maps url to image data
Module["preloadedAudios"] = {}; // maps url to audio data

// === Body ===
<|MERGE_RESOLUTION|>--- conflicted
+++ resolved
@@ -275,13 +275,9 @@
 // Runtime essentials
 //========================================
 
-<<<<<<< HEAD
 var __THREW__ = 0; // Used in checking for thrown exceptions.
-=======
-var __THREW__ = false; // Used in checking for thrown exceptions.
 var setjmpId = 1; // Used in setjmp/longjmp
 var setjmpLabels = {};
->>>>>>> 0390d496
 
 var ABORT = false;
 
