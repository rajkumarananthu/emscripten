--- conflicted
+++ resolved
@@ -363,7 +363,6 @@
 function dynamicAlloc(size) {
   // After the runtime is initialized, we must only use sbrk() normally.
   assert(!runtimeInitialized);
-<<<<<<< HEAD
 #if USE_PTHREADS
   assert(!ENVIRONMENT_IS_PTHREAD); // this function is not thread-safe
 #endif
@@ -378,22 +377,6 @@
 #endif // RELOCATABLE
 
 #if USE_PTHREADS
-=======
-#if USE_PTHREADS
-  assert(!ENVIRONMENT_IS_PTHREAD); // this function is not thread-safe
-#endif
-  var ret = Module['___heap_base'];
-  var end = (ret + size + 15) & -16;
-#if ASSERTIONS
-  assert(end <= HEAP8.length, 'failure to dynamicAlloc - memory growth etc. is not supported there, call malloc/sbrk directly or increase INITIAL_MEMORY');
-#endif
-  Module['___heap_base'] = end;
-  return ret;
-}
-#endif // RELOCATABLE
-
-#if USE_PTHREADS
->>>>>>> d4870acd
 if (ENVIRONMENT_IS_PTHREAD) {
   // At the 'load' stage of Worker startup, we are just loading this script
   // but not ready to run yet. At 'run' we receive proper values for the stack
