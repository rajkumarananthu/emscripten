--- conflicted
+++ resolved
@@ -172,7 +172,6 @@
     getDataRewindFunc: function(ptr) {
       var id = {{{ makeGetValue('ptr', C_STRUCTS.asyncify_data_s.rewind_id, 'i32') }}};
       var name = Asyncify.callStackIdToName[id];
-<<<<<<< HEAD
       // The typical case is an export.
       var func = Module['asm'][name];
       if (func) return func;
@@ -193,10 +192,6 @@
         // part of makeDynCall that cares about the signature.
         return ({{{ makeDynCall('?', 'funcPtr') }}}).apply(null, args);
       };
-=======
-      var func = Module['asm'][name];
-      return func;
->>>>>>> 953aded7
     },
 
     handleSleep: function(startAsync) {
