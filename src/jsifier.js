//"use strict";

// Convert analyzed data to javascript. Everything has already been calculated
// before this stage, which just does the final conversion to JavaScript.

// Handy sets

var STRUCT_LIST = set('struct', 'list');

var addedLibraryItems = {};
var asmLibraryFunctions = [];

var SETJMP_LABEL = -1;

var INDENTATION = ' ';

var functionStubSigs = {};

// JSifier
function JSify(data, functionsOnly) {
  //B.start('jsifier');
  var mainPass = !functionsOnly;

  var itemsDict = { type: [], GlobalVariableStub: [], functionStub: [], function: [], GlobalVariable: [], GlobalVariablePostSet: [] };

  if (mainPass) {
    var shellFile = SHELL_FILE ? SHELL_FILE : (BUILD_AS_SHARED_LIB || SIDE_MODULE ? 'shell_sharedlib.js' : 'shell.js');

    // We will start to print out the data, but must do so carefully - we are
    // dealing with potentially *huge* strings. Convenient replacements and
    // manipulations may create in-memory copies, and we may OOM.
    //
    // Final shape that will be created:
    //    shell
    //      (body)
    //        preamble
    //          runtime
    //        generated code
    //        postamble
    //          global_vars
    //
    // First, we print out everything until the generated code. Then the
    // functions will print themselves out as they are parsed. Finally, we
    // will call finalCombiner in the main pass, to print out everything
    // else. This lets us not hold any strings in memory, we simply print
    // things out as they are ready.

    var shellParts = read(shellFile).split('{{BODY}}');
    print(processMacros(preprocess(shellParts[0])));
    var preFile = BUILD_AS_SHARED_LIB || SIDE_MODULE ? 'preamble_sharedlib.js' : 'preamble.js';
    var pre = processMacros(preprocess(read(preFile).replace('{{RUNTIME}}', getRuntime())));
    print(pre);
  }

  if (mainPass) {
    // Add additional necessary items for the main pass. We can now do this since types are parsed (types can be used through
    // generateStructInfo in library.js)
    //B.start('jsifier-libload');
    LibraryManager.load();
    //B.stop('jsifier-libload');

<<<<<<< HEAD
    if (phase == 'glue') {
      var libFuncsToInclude;
      if (INCLUDE_FULL_LIBRARY) {
        assert(!(BUILD_AS_SHARED_LIB || SIDE_MODULE), 'Cannot have both INCLUDE_FULL_LIBRARY and BUILD_AS_SHARED_LIB/SIDE_MODULE set.')
        libFuncsToInclude = MAIN_MODULE ? DEFAULT_LIBRARY_FUNCS_TO_INCLUDE.slice(0) : [];
        for (var key in LibraryManager.library) {
          if (!key.match(/__(deps|postset|inline|asm|sig)$/)) {
            libFuncsToInclude.push(key);
          }
=======
    var libFuncsToInclude;
    if (INCLUDE_FULL_LIBRARY) {
      assert(!(BUILD_AS_SHARED_LIB || SIDE_MODULE), 'Cannot have both INCLUDE_FULL_LIBRARY and BUILD_AS_SHARED_LIB/SIDE_MODULE set.')
      libFuncsToInclude = [];
      for (var key in LibraryManager.library) {
        if (!key.match(/__(deps|postset|inline|asm|sig)$/)) {
          libFuncsToInclude.push(key);
>>>>>>> 43141c88
        }
      }
    } else {
      libFuncsToInclude = DEFAULT_LIBRARY_FUNCS_TO_INCLUDE;
    }
    libFuncsToInclude.forEach(function(ident) {
      var finalName = '_' + ident;
      if (ident[0] === '$') {
        finalName = ident.substr(1);
      }
      data.functionStubs.push({
        intertype: 'functionStub',
        finalName: finalName,
        ident: '_' + ident
      });
    });
  }

  function processLibraryFunction(snippet, ident, finalName) {
    snippet = snippet.toString();
    assert(snippet.indexOf('XXX missing C define') == -1,
           'Trying to include a library function with missing C defines: ' + finalName + ' | ' + snippet);

    // name the function; overwrite if it's already named
    snippet = snippet.replace(/function(?:\s+([^(]+))?\s*\(/, 'function ' + finalName + '(');
    if (LIBRARY_DEBUG && !LibraryManager.library[ident + '__asm']) {
      snippet = snippet.replace('{', '{ var ret = (function() { if (Runtime.debug) Module.printErr("[library call:' + finalName + ': " + Array.prototype.slice.call(arguments).map(Runtime.prettyPrint) + "]"); ');
      snippet = snippet.substr(0, snippet.length-1) + '}).apply(this, arguments); if (Runtime.debug && typeof ret !== "undefined") Module.printErr("  [     return:" + Runtime.prettyPrint(ret)); return ret; \n}';
    }
    return snippet;
  }

  // functionStub
  function functionStubHandler(item) {
    // note the signature
    if (item.returnType && item.params) {
      functionStubSigs[item.ident] = Functions.getSignature(item.returnType.text, item.params.map(function(arg) { return arg.type }), false);
    }

    function addFromLibrary(ident, notDep) {
      if (ident in addedLibraryItems) return '';
      addedLibraryItems[ident] = true;

      // dependencies can be JS functions, which we just run
      if (typeof ident == 'function') return ident();

      // $ident's are special, we do not prefix them with a '_'.
      if (ident[0] === '$') {
        var finalName = ident.substr(1);
      } else {
        var finalName = '_' + ident;
      }

      // Don't replace implemented functions with library ones (which can happen when we add dependencies).
      // Note: We don't return the dependencies here. Be careful not to end up where this matters
      if (finalName in Functions.implementedFunctions) return '';

      if (!LibraryManager.library.hasOwnProperty(ident) && !LibraryManager.library.hasOwnProperty(ident + '__inline')) {
        if (notDep) {
          if (VERBOSE || ident.substr(0, 11) !== 'emscripten_') { // avoid warning on emscripten_* functions which are for internal usage anyhow
            if (ERROR_ON_UNDEFINED_SYMBOLS) error('unresolved symbol: ' + ident);
            else if (VERBOSE || (WARN_ON_UNDEFINED_SYMBOLS && !LINKABLE)) warn('unresolved symbol: ' + ident);
          }
        }
        if (!(MAIN_MODULE || SIDE_MODULE)) {
          // emit a stub that will fail at runtime
          LibraryManager.library[shortident] = new Function("Module['printErr']('missing function: " + shortident + "'); abort(-1);");
        } else {
          LibraryManager.library[shortident] = function() { return Module['_' + shortident].apply(null, arguments); };
        }
      }

      var snippet = LibraryManager.library[ident];
      var redirectedIdent = null;
      var deps = LibraryManager.library[ident + '__deps'] || [];
      deps.forEach(function(dep) {
        if (typeof snippet === 'string' && !(dep in LibraryManager.library)) warn('missing library dependency ' + dep + ', make sure you are compiling with the right options (see #ifdefs in src/library*.js)');
      });
      var isFunction = false;

      if (typeof snippet === 'string') {
        var target = LibraryManager.library[snippet];
        if (target) {
          // Redirection for aliases. We include the parent, and at runtime make ourselves equal to it.
          // This avoid having duplicate functions with identical content.
          redirectedIdent = snippet;
          deps.push(snippet);
          snippet = '_' + snippet;
        }
        // In asm, we need to know about library functions. If there is a target, though, then no
        // need to consider this a library function - we will call directly to it anyhow
        if (!redirectedIdent && (typeof target == 'function' || /Math_\w+/.exec(snippet))) {
          Functions.libraryFunctions[finalName] = 1;
        }
      } else if (typeof snippet === 'object') {
        snippet = stringifyWithFunctions(snippet);
      } else if (typeof snippet === 'function') {
        isFunction = true;
        snippet = processLibraryFunction(snippet, ident, finalName);
        Functions.libraryFunctions[finalName] = 1;
      }

      var postsetId = ident + '__postset';
      var postset = LibraryManager.library[postsetId];
      if (postset && !addedLibraryItems[postsetId] && !SIDE_MODULE) {
        addedLibraryItems[postsetId] = true;
        itemsDict.GlobalVariablePostSet.push({
          intertype: 'GlobalVariablePostSet',
          JS: postset
        });
      }

      if (redirectedIdent) {
        deps = deps.concat(LibraryManager.library[redirectedIdent + '__deps'] || []);
      }
      // In asm, dependencies implemented in C might be needed by JS library functions.
      // We don't know yet if they are implemented in C or not. To be safe, export such
      // special cases.
      [LIBRARY_DEPS_TO_AUTOEXPORT].forEach(function(special) {
        deps.forEach(function(dep) {
          if (dep == special && !EXPORTED_FUNCTIONS[dep]) {
            EXPORTED_FUNCTIONS[dep] = 1;
          }
        });
      });
      if (VERBOSE) printErr('adding ' + finalName + ' and deps ' + deps + ' : ' + (snippet + '').substr(0, 40));
      var depsText = (deps ? '\n' + deps.map(addFromLibrary).filter(function(x) { return x != '' }).join('\n') : '');
      var contentText = isFunction ? snippet : ('var ' + finalName + '=' + snippet + ';');
      var sig = LibraryManager.library[ident + '__sig'];
      if (isFunction && sig && LibraryManager.library[ident + '__asm']) {
        // asm library function, add it as generated code alongside the generated code
        Functions.implementedFunctions[finalName] = sig;
        asmLibraryFunctions.push(contentText);
        contentText = ' ';
        EXPORTED_FUNCTIONS[finalName] = 1;
        Functions.libraryFunctions[finalName] = 2;
      }
      if (SIDE_MODULE) return ';'; // we import into the side module js library stuff from the outside parent 
      if (EXPORT_ALL || (finalName in EXPORTED_FUNCTIONS)) {
        contentText += '\nModule["' + finalName + '"] = ' + finalName + ';';
      }
      return depsText + contentText;
    }

    itemsDict.functionStub.push(item);
    var shortident = item.ident.substr(1);
    if (BUILD_AS_SHARED_LIB) {
      // Shared libraries reuse the runtime of their parents.
      item.JS = '';
    } else {
      // If this is not linkable, anything not in the library is definitely missing
      if (item.ident in DEAD_FUNCTIONS) {
        if (LibraryManager.library[shortident + '__asm']) {
          warn('cannot kill asm library function ' + item.ident);
        } else {
          LibraryManager.library[shortident] = new Function("Module['printErr']('dead function: " + shortident + "'); abort(-1);");
          delete LibraryManager.library[shortident + '__inline'];
          delete LibraryManager.library[shortident + '__deps'];
        }
      }
      item.JS = addFromLibrary(shortident, true);
    }
  }

  // function for filtering functions for label debugging
  if (LABEL_FUNCTION_FILTERS.length > 0) {
    var LABEL_FUNCTION_FILTER_SET = set(LABEL_FUNCTION_FILTERS);
    var finalNameFilterTest = function(ident) {
      return (ident in LABEL_FUNCTION_FILTER_SET);
    };
  } else {
    // no filters are specified, all function names are printed
    var finalNameFilterTest = function(ident) {
      return true;
    }
  }

  // Final combiner

  function finalCombiner() {
    var splitPostSets = splitter(itemsDict.GlobalVariablePostSet, function(x) { return x.ident && x.dependencies });
    itemsDict.GlobalVariablePostSet = splitPostSets.leftIn;
    var orderedPostSets = splitPostSets.splitOut;

    var limit = orderedPostSets.length * orderedPostSets.length;
    for (var i = 0; i < orderedPostSets.length; i++) {
      for (var j = i+1; j < orderedPostSets.length; j++) {
        if (orderedPostSets[j].ident in orderedPostSets[i].dependencies) {
          var temp = orderedPostSets[i];
          orderedPostSets[i] = orderedPostSets[j];
          orderedPostSets[j] = temp;
          i--;
          limit--;
          assert(limit > 0, 'Could not sort postsets!');
          break;
        }
      }
    }

    itemsDict.GlobalVariablePostSet = itemsDict.GlobalVariablePostSet.concat(orderedPostSets);

    //

    if (!mainPass) {
      if (!Variables.generatedGlobalBase && !BUILD_AS_SHARED_LIB) {
        Variables.generatedGlobalBase = true;
        // Globals are done, here is the rest of static memory
        if (!SIDE_MODULE) {
          print('STATIC_BASE = ' + Runtime.GLOBAL_BASE + ';\n');
          print('STATICTOP = STATIC_BASE + ' + Runtime.alignMemory(Variables.nextIndexedOffset) + ';\n');
        } else {
          print('gb = parentModule["_malloc"]({{{ STATIC_BUMP }}});\n');
          print('// STATICTOP = STATIC_BASE + ' + Runtime.alignMemory(Variables.nextIndexedOffset) + ';\n'); // comment as metadata only
        }
      }
      var generated = itemsDict.function.concat(itemsDict.type).concat(itemsDict.GlobalVariableStub).concat(itemsDict.GlobalVariable);
      print(generated.map(function(item) { return item.JS; }).join('\n'));

      if (memoryInitialization.length > 0) {
        // apply postsets directly into the big memory initialization
        itemsDict.GlobalVariablePostSet = itemsDict.GlobalVariablePostSet.filter(function(item) {
          var m;
          if (m = /^HEAP([\dFU]+)\[([()>\d]+)\] *= *([()|\d{}\w_' ]+);?$/.exec(item.JS)) {
            var type = getTypeFromHeap(m[1]);
            var bytes = Runtime.getNativeTypeSize(type);
            var target = eval(m[2]) << log2(bytes);
            var value = m[3];
            try {
              value = eval(value);
            } catch(e) {
              // possibly function table {{{ FT_* }}} etc.
              if (value.indexOf('{{ ') < 0) return true;
            }
            writeInt8s(memoryInitialization, target - Runtime.GLOBAL_BASE, value, type);
            return false;
          }
          return true;
        });
        // write out the singleton big memory initialization value
        print('/* memory initializer */ ' + makePointer(memoryInitialization, null, 'ALLOC_NONE', 'i8', 'Runtime.GLOBAL_BASE' + (SIDE_MODULE ? '+H_BASE' : ''), true));
      } else {
        print('/* no memory initializer */'); // test purposes
      }

      if (!BUILD_AS_SHARED_LIB && !SIDE_MODULE) {
        print('var tempDoublePtr = Runtime.alignMemory(allocate(12, "i8", ALLOC_STATIC), 8);\n');
        print('assert(tempDoublePtr % 8 == 0);\n');
        print('function copyTempFloat(ptr) { // functions, because inlining this code increases code size too much\n');
        print('  HEAP8[tempDoublePtr] = HEAP8[ptr];\n');
        print('  HEAP8[tempDoublePtr+1] = HEAP8[ptr+1];\n');
        print('  HEAP8[tempDoublePtr+2] = HEAP8[ptr+2];\n');
        print('  HEAP8[tempDoublePtr+3] = HEAP8[ptr+3];\n');
        print('}\n');
        print('function copyTempDouble(ptr) {\n');
        print('  HEAP8[tempDoublePtr] = HEAP8[ptr];\n');
        print('  HEAP8[tempDoublePtr+1] = HEAP8[ptr+1];\n');
        print('  HEAP8[tempDoublePtr+2] = HEAP8[ptr+2];\n');
        print('  HEAP8[tempDoublePtr+3] = HEAP8[ptr+3];\n');
        print('  HEAP8[tempDoublePtr+4] = HEAP8[ptr+4];\n');
        print('  HEAP8[tempDoublePtr+5] = HEAP8[ptr+5];\n');
        print('  HEAP8[tempDoublePtr+6] = HEAP8[ptr+6];\n');
        print('  HEAP8[tempDoublePtr+7] = HEAP8[ptr+7];\n');
        print('}\n');
      }

      return;
    }

    // Print out global variables and postsets TODO: batching
    var legalizedI64sDefault = legalizedI64s;
    legalizedI64s = false;

    var globalsData = {functionStubs: []}
    JSify(globalsData, true);
    globalsData = null;

    var generated = itemsDict.functionStub.concat(itemsDict.GlobalVariablePostSet);
    generated.forEach(function(item) { print(indentify(item.JS || '', 2)); });

    legalizedI64s = legalizedI64sDefault;

    if (!BUILD_AS_SHARED_LIB && !SIDE_MODULE) {
      print('STACK_BASE = STACKTOP = Runtime.alignMemory(STATICTOP);\n');
      print('staticSealed = true; // seal the static portion of memory\n');
      print('STACK_MAX = STACK_BASE + TOTAL_STACK;\n');
      print('DYNAMIC_BASE = DYNAMICTOP = Runtime.alignMemory(STACK_MAX);\n');
      print('assert(DYNAMIC_BASE < TOTAL_MEMORY, "TOTAL_MEMORY not big enough for stack");\n');
    }

    if (asmLibraryFunctions.length > 0) {
      print('// ASM_LIBRARY FUNCTIONS');
      function fix(f) { // fix indenting to not confuse js optimizer
        f = f.substr(f.indexOf('f')); // remove initial spaces before 'function'
        f = f.substr(0, f.lastIndexOf('\n')+1); // remove spaces and last }  XXX assumes function has multiple lines
        return f + '}'; // add unindented } to match function
      }
      print(asmLibraryFunctions.map(fix).join('\n'));
    }

    if (abortExecution) throw 'Aborting compilation due to previous errors';

    // This is the main 'post' pass. Print out the generated code that we have here, together with the
    // rest of the output that we started to print out earlier (see comment on the
    // "Final shape that will be created").
    if (PRECISE_I64_MATH && (Types.preciseI64MathUsed || PRECISE_I64_MATH == 2)) {
      if (!INCLUDE_FULL_LIBRARY && !SIDE_MODULE && !BUILD_AS_SHARED_LIB) {
        // first row are utilities called from generated code, second are needed from fastLong
        ['i64Add', 'i64Subtract', 'bitshift64Shl', 'bitshift64Lshr', 'bitshift64Ashr',
         'llvm_cttz_i32'].forEach(function(ident) {
          var finalName = '_' + ident;
          if (!Functions.libraryFunctions[finalName] || (ident[0] === 'l' && !addedLibraryItems[ident])) { // TODO: one-by-one in fastcomp glue mode
            print(processLibraryFunction(LibraryManager.library[ident], ident, finalName)); // must be first to be close to generated code
            Functions.implementedFunctions[finalName] = LibraryManager.library[ident + '__sig'];
            Functions.libraryFunctions[finalName] = 2; // XXX
            // limited dependency handling
            var deps = LibraryManager.library[ident + '__deps'];
            if (deps) {
              deps.forEach(function(dep) {
                assert(typeof dep == 'function');
                var text = dep();
                assert(text.indexOf('\n') < 0);
                text = text.replace('ALLOC_STATIC', 'ALLOC_DYNAMIC');
                print('/* PRE_ASM */ ' + text + '\n');
              });
            }
          }
        });
      }
      // these may be duplicated in side modules and the main module without issue
      print(read('fastLong.js'));
      print('// EMSCRIPTEN_END_FUNCS\n');
      print(read('long.js'));
    } else {
      print('// EMSCRIPTEN_END_FUNCS\n');
      print('// Warning: printing of i64 values may be slightly rounded! No deep i64 math used, so precise i64 code not included');
      print('var i64Math = null;');
    }

    if (HEADLESS) {
      print('if (!ENVIRONMENT_IS_WEB) {');
      print(read('headlessCanvas.js'));
      print('\n');
      print(read('headless.js').replace("'%s'", "'http://emscripten.org'").replace("'?%s'", "''").replace("'?%s'", "'/'").replace('%s,', 'null,').replace('%d', '0'));
      print('}');
    }
    if (PROXY_TO_WORKER) {
      print('if (ENVIRONMENT_IS_WORKER) {\n');
      print(read('webGLWorker.js'));
      print(read('proxyWorker.js'));
      print('}');
    }
    if (DETERMINISTIC) {
      print(read('deterministic.js'));
    }
    if (RUNTIME_TYPE_INFO) {
      Types.cleanForRuntime();
      print('Runtime.typeInfo = ' + JSON.stringify(Types.types));
      print('Runtime.structMetadata = ' + JSON.stringify(Types.structMetadata));
    }
    var postFile = BUILD_AS_SHARED_LIB || SIDE_MODULE ? 'postamble_sharedlib.js' : 'postamble.js';
    var postParts = processMacros(preprocess(read(postFile))).split('{{GLOBAL_VARS}}');
    print(postParts[0]);

    // Load runtime-linked libraries
    RUNTIME_LINKED_LIBS.forEach(function(lib) {
      print('eval(Module["read"]("' + lib + '"))(' + Functions.getTable('x') + '.length, this);');
    });

    print(postParts[1]);

    var shellParts = read(shellFile).split('{{BODY}}');
    print(processMacros(preprocess(shellParts[1])));
    // Print out some useful metadata
    if (RUNNING_JS_OPTS || PGO) {
      var generatedFunctions = JSON.stringify(keys(Functions.implementedFunctions));
      if (PGO) {
        print('PGOMonitor.allGenerated = ' + generatedFunctions + ';\nremoveRunDependency("pgo");\n');
      }
      if (RUNNING_JS_OPTS) {
        print('// EMSCRIPTEN_GENERATED_FUNCTIONS: ' + generatedFunctions + '\n');
      }
    }

    PassManager.serialize();
  }

  // Data

  if (mainPass) {
    data.functionStubs.forEach(functionStubHandler);
  }

  //B.start('jsifier-fc');
  finalCombiner();
  //B.stop('jsifier-fc');

  dprint('framework', 'Big picture: Finishing JSifier, main pass=' + mainPass);
  //B.stop('jsifier');
}
<|MERGE_RESOLUTION|>--- conflicted
+++ resolved
@@ -59,25 +59,13 @@
     LibraryManager.load();
     //B.stop('jsifier-libload');
 
-<<<<<<< HEAD
-    if (phase == 'glue') {
-      var libFuncsToInclude;
-      if (INCLUDE_FULL_LIBRARY) {
-        assert(!(BUILD_AS_SHARED_LIB || SIDE_MODULE), 'Cannot have both INCLUDE_FULL_LIBRARY and BUILD_AS_SHARED_LIB/SIDE_MODULE set.')
-        libFuncsToInclude = MAIN_MODULE ? DEFAULT_LIBRARY_FUNCS_TO_INCLUDE.slice(0) : [];
-        for (var key in LibraryManager.library) {
-          if (!key.match(/__(deps|postset|inline|asm|sig)$/)) {
-            libFuncsToInclude.push(key);
-          }
-=======
     var libFuncsToInclude;
     if (INCLUDE_FULL_LIBRARY) {
       assert(!(BUILD_AS_SHARED_LIB || SIDE_MODULE), 'Cannot have both INCLUDE_FULL_LIBRARY and BUILD_AS_SHARED_LIB/SIDE_MODULE set.')
-      libFuncsToInclude = [];
+      libFuncsToInclude = MAIN_MODULE ? DEFAULT_LIBRARY_FUNCS_TO_INCLUDE.slice(0) : [];
       for (var key in LibraryManager.library) {
         if (!key.match(/__(deps|postset|inline|asm|sig)$/)) {
           libFuncsToInclude.push(key);
->>>>>>> 43141c88
         }
       }
     } else {
